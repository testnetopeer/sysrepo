--- conflicted
+++ resolved
@@ -21,56 +21,9 @@
 
 #include <stdio.h>
 #include <stdlib.h>
-<<<<<<< HEAD
 
 #include "sysrepo.h"
 #include "sysrepo/values.h"
-=======
-#include <inttypes.h>
-#include "sysrepo.h"
-
-void
-print_value(sr_val_t *value)
-{
-    printf("%s ", value->xpath);
-
-    switch (value->type) {
-    case SR_CONTAINER_T:
-    case SR_CONTAINER_PRESENCE_T:
-        printf("(container)\n");
-        break;
-    case SR_LIST_T:
-        printf("(list instance)\n");
-        break;
-    case SR_STRING_T:
-        printf("= %s\n", value->data.string_val);
-        break;
-    case SR_BOOL_T:
-        printf("= %s\n", value->data.bool_val ? "true" : "false");
-        break;
-    case SR_UINT8_T:
-        printf("= %u\n", value->data.uint8_val);
-        break;
-    case SR_UINT16_T:
-        printf("= %u\n", value->data.uint16_val);
-        break;
-    case SR_UINT32_T:
-        printf("= %"PRIu32"\n", value->data.uint32_val);
-        break;
-    case SR_UINT64_T:
-        printf("= %"PRIu64"\n", value->data.uint64_val);
-        break;
-    case SR_IDENTITYREF_T:
-        printf("= %s\n", value->data.identityref_val);
-        break;
-    case SR_ENUM_T:
-        printf("= %s\n", value->data.enum_val);
-        break;
-    default:
-        printf("(unprintable)\n");
-    }
-}
->>>>>>> c388fe61
 
 int
 main(int argc, char **argv)
