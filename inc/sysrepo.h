/**
 * @file sysrepo.h
 * @author Rastislav Szabo <raszabo@cisco.com>, Lukas Macko <lmacko@cisco.com>
 * @brief Sysrepo client library API.
 *
 * @copyright
 * Copyright 2015 Cisco Systems, Inc.
 *
 * Licensed under the Apache License, Version 2.0 (the "License");
 * you may not use this file except in compliance with the License.
 * You may obtain a copy of the License at
 *
 *    http://www.apache.org/licenses/LICENSE-2.0
 *
 * Unless required by applicable law or agreed to in writing, software
 * distributed under the License is distributed on an "AS IS" BASIS,
 * WITHOUT WARRANTIES OR CONDITIONS OF ANY KIND, either express or implied.
 * See the License for the specific language governing permissions and
 * limitations under the License.
 */

#ifndef SYSREPO_H__
#define SYSREPO_H__

/**
 * @defgroup cl Client Library
 * @{
 *
 * @brief Provides the public API towards applications using sysrepo to store
 * their configuration data, or towards management agents.
 *
 * Communicates with Sysrepo Engine (@ref cm), which is running either inside
 * of dedicated sysrepo daemon, or within this library if daemon is not alive.
 *
 * Access to the sysrepo datastore is connection- and session- oriented. Before
 * calling any data access/manipulation API, one needs to connect to the datastore
 * via ::sr_connect and open a session via ::sr_session_start. One connection
 * can serve multiple sessions.
 *
 * Each data access/manipulation request call is blocking - blocks the connection
 * until the response from Sysrepo Engine comes, or until an error occurs. It is
 * safe to call multiple requests on the same session (or different session that
 * belongs to the same connection) from multiple threads at the same time,
 * however it is not effective, since each call is blocked until previous one
 * finishes. If you need fast multi-threaded access to sysrepo, use a dedicated
 * connection for each thread.
 *
 * @see
 * See @ref main_page "Sysrepo Introduction" for details about sysrepo architecture.
 * @see
 * @ref xp_page "XPath Addressing" is used for node identification in data-related calls.
 */

#include <stdbool.h>
#include <stdint.h>
#include <stdlib.h>


////////////////////////////////////////////////////////////////////////////////
// Common typedefs and API
////////////////////////////////////////////////////////////////////////////////

/**
 * @brief Sysrepo connection context used to identify a connection to sysrepo datastore.
 */
typedef struct sr_conn_ctx_s sr_conn_ctx_t;

/**
 * @brief Sysrepo session context used to identify a configuration session.
 */
typedef struct sr_session_ctx_s sr_session_ctx_t;

/**
 * @brief Possible types of an data element stored in the sysrepo datastore.
 */
typedef enum sr_type_e {
    /* special types that does not contain any data */
    SR_UNKNOWN_T,              /**< Element unknown to sysrepo (unsupported element). */

    SR_LIST_T,                 /**< List instance. ([RFC 6020 sec 7.8](http://tools.ietf.org/html/rfc6020#section-7.8)) */
    SR_CONTAINER_T,            /**< Non-presence container. ([RFC 6020 sec 7.5](http://tools.ietf.org/html/rfc6020#section-7.5)) */
    SR_CONTAINER_PRESENCE_T,   /**< Presence container. ([RFC 6020 sec 7.5.1](http://tools.ietf.org/html/rfc6020#section-7.5.1)) */
    SR_LEAF_EMPTY_T,           /**< A leaf that does not hold any value ([RFC 6020 sec 9.11](http://tools.ietf.org/html/rfc6020#section-9.11)) */
    SR_UNION_T,                /**< Choice of member types ([RFC 6020 sec 9.12](http://tools.ietf.org/html/rfc6020#section-9.12)) */

    /* types containing some data */
    SR_BINARY_T,       /**< Base64-encoded binary data ([RFC 6020 sec 9.8](http://tools.ietf.org/html/rfc6020#section-9.8)) */
    SR_BITS_T,         /**< A set of bits or flags ([RFC 6020 sec 9.7](http://tools.ietf.org/html/rfc6020#section-9.7)) */
    SR_BOOL_T,         /**< A boolean value ([RFC 6020 sec 9.5](http://tools.ietf.org/html/rfc6020#section-9.5)) */
    SR_DECIMAL64_T,    /**< 64-bit signed decimal number ([RFC 6020 sec 9.3](http://tools.ietf.org/html/rfc6020#section-9.3)) */
    SR_ENUM_T,         /**< A string from enumerated strings list ([RFC 6020 sec 9.6](http://tools.ietf.org/html/rfc6020#section-9.6)) */
    SR_IDENTITYREF_T,  /**< A reference to an abstract identity ([RFC 6020 sec 9.10](http://tools.ietf.org/html/rfc6020#section-9.10)) */
    SR_INSTANCEID_T,   /**< References a data tree node ([RFC 6020 sec 9.13](http://tools.ietf.org/html/rfc6020#section-9.13)) */
    SR_INT8_T,         /**< 8-bit signed integer ([RFC 6020 sec 9.2](http://tools.ietf.org/html/rfc6020#section-9.2)) */
    SR_INT16_T,        /**< 16-bit signed integer ([RFC 6020 sec 9.2](http://tools.ietf.org/html/rfc6020#section-9.2)) */
    SR_INT32_T,        /**< 32-bit signed integer ([RFC 6020 sec 9.2](http://tools.ietf.org/html/rfc6020#section-9.2)) */
    SR_INT64_T,        /**< 64-bit signed integer ([RFC 6020 sec 9.2](http://tools.ietf.org/html/rfc6020#section-9.2)) */
    SR_LEAFREF_T,      /**< A reference to a leaf instance ([RFC 6020 sec 9.9](http://tools.ietf.org/html/rfc6020#section-9.9)) */
    SR_STRING_T,       /**< Human-readable string ([RFC 6020 sec 9.4](http://tools.ietf.org/html/rfc6020#section-9.4)) */
    SR_UINT8_T,        /**< 8-bit unsigned integer ([RFC 6020 sec 9.2](http://tools.ietf.org/html/rfc6020#section-9.2)) */
    SR_UINT16_T,       /**< 16-bit unsigned integer ([RFC 6020 sec 9.2](http://tools.ietf.org/html/rfc6020#section-9.2)) */
    SR_UINT32_T,       /**< 32-bit unsigned integer ([RFC 6020 sec 9.2](http://tools.ietf.org/html/rfc6020#section-9.2)) */
    SR_UINT64_T,       /**< 64-bit unsigned integer ([RFC 6020 sec 9.2](http://tools.ietf.org/html/rfc6020#section-9.2)) */
} sr_type_t;

/**
 * @brief Structure that contains value of an data element stored in the sysrepo datastore.
 */
typedef struct sr_val_s {
    /**
     * XPath identifier of the data element, as defined in
     * @ref xp_page "XPath Addressing" documentation or at
     * https://tools.ietf.org/html/draft-ietf-netmod-yang-json#section-6.11
     */
    char *xpath;

    /** Type of an element. */
    sr_type_t type;

    /** Data of an element (if applicable), properly set according to the type. */
    union {
        char *binary_val;       /**< Base64-encoded binary data ([RFC 6020 sec 9.8](http://tools.ietf.org/html/rfc6020#section-9.8)) */
        char *bits_val;         /**< A set of bits or flags ([RFC 6020 sec 9.7](http://tools.ietf.org/html/rfc6020#section-9.7)) */
        bool bool_val;          /**< A boolean value ([RFC 6020 sec 9.5](http://tools.ietf.org/html/rfc6020#section-9.5)) */
        double decimal64_val;   /**< 64-bit signed decimal number ([RFC 6020 sec 9.3](http://tools.ietf.org/html/rfc6020#section-9.3)) */
        char *enum_val;         /**< A string from enumerated strings list ([RFC 6020 sec 9.6](http://tools.ietf.org/html/rfc6020#section-9.6)) */
        char *identityref_val;  /**< A reference to an abstract identity ([RFC 6020 sec 9.10](http://tools.ietf.org/html/rfc6020#section-9.10)) */
        char *instanceid_val;   /**< References a data tree node ([RFC 6020 sec 9.13](http://tools.ietf.org/html/rfc6020#section-9.13)) */
        int8_t int8_val;        /**< 8-bit signed integer ([RFC 6020 sec 9.2](http://tools.ietf.org/html/rfc6020#section-9.2)) */
        int16_t int16_val;      /**< 16-bit signed integer ([RFC 6020 sec 9.2](http://tools.ietf.org/html/rfc6020#section-9.2)) */
        int32_t int32_val;      /**< 32-bit signed integer ([RFC 6020 sec 9.2](http://tools.ietf.org/html/rfc6020#section-9.2)) */
        int64_t int64_val;      /**< 64-bit signed integer ([RFC 6020 sec 9.2](http://tools.ietf.org/html/rfc6020#section-9.2)) */
        char *leafref_val;      /**< A reference to a leaf instance ([RFC 6020 sec 9.9](http://tools.ietf.org/html/rfc6020#section-9.9)) */
        char *string_val;       /**< Human-readable string ([RFC 6020 sec 9.4](http://tools.ietf.org/html/rfc6020#section-9.4)) */
        uint8_t uint8_val;      /**< 8-bit unsigned integer ([RFC 6020 sec 9.2](http://tools.ietf.org/html/rfc6020#section-9.2)) */
        uint16_t uint16_val;    /**< 16-bit unsigned integer ([RFC 6020 sec 9.2](http://tools.ietf.org/html/rfc6020#section-9.2)) */
        uint32_t uint32_val;    /**< 32-bit unsigned integer ([RFC 6020 sec 9.2](http://tools.ietf.org/html/rfc6020#section-9.2)) */
        uint64_t uint64_val;    /**< 64-bit unsigned integer ([RFC 6020 sec 9.2](http://tools.ietf.org/html/rfc6020#section-9.2)) */
    } data;
} sr_val_t;

/**
 * @brief Sysrepo error codes.
 */
typedef enum sr_error_e {
    SR_ERR_OK = 0,             /**< No error. */
    SR_ERR_INVAL_ARG,          /**< Invalid argument. */
    SR_ERR_NOMEM,              /**< Not enough memory. */
    SR_ERR_NOT_FOUND,          /**< Item not found. */
    SR_ERR_INTERNAL,           /**< Other internal error. */
    SR_ERR_INIT_FAILED,        /**< Sysrepo infra initialization failed. */
    SR_ERR_IO,                 /**< Input/Output error. */
    SR_ERR_DISCONNECT,         /**< The peer disconnected. */
    SR_ERR_MALFORMED_MSG,      /**< Malformed message. */
    SR_ERR_UNSUPPORTED,        /**< Unsupported operation requested. */
    SR_ERR_UNKNOWN_MODEL,      /**< Request includes unknown schema */
    SR_ERR_BAD_ELEMENT,        /**< Unknown element in existing schema */
    SR_ERR_VALIDATION_FAILED,  /**< Validation of the changes failed. */
    SR_ERR_COMMIT_FAILED,      /**< Commit operation failed. */
<<<<<<< HEAD
    SR_ERR_EXISTS,             /**< Item already exists. */
    SR_ERR_UNAUTHORIZED,       /**< Operation not authorized. */
=======
    SR_ERR_DATA_EXISTS,        /**< Item already exists. */
    SR_ERR_DATA_MISSING,       /**< Item does not exists. */
>>>>>>> 783a226f
} sr_error_t;

/**
 * @brief Detailed sysrepo error information.
 */
typedef struct sr_error_info_s {
    const char *message;  /**< Error message. */
    const char *path;     /**< XPath to the node where the error has been discovered. */
} sr_error_info_t;

/**
 * @brief Log levels used to determine if message of certain severity should be printed.
 */
typedef enum {
    SR_LL_NONE,  /**< Do not print any messages. */
    SR_LL_ERR,   /**< Print only error messages. */
    SR_LL_WRN,   /**< Print error and warning messages. */
    SR_LL_INF,   /**< Besides errors and warnings, print some other informational messages. */
    SR_LL_DBG    /**< Print all messages including some development debug messages. */
} sr_log_level_t;

/**
 * @brief Returns the error message corresponding to the error code.
 *
 * @param[in] err_code Error code.
 *
 * @return Error message (statically allocated, do not free).
 */
const char *sr_strerror(int err_code);

/**
 * @brief Sets logging level of stderr logs and syslog logs.
 *
 * When connected to sysrepo daemon, this affects only logging of Client Library.
 * In library mode, this settings affect also local Sysrepo Engine logging.
 *
 * @param[in] ll_stderr Log level for stderr logs.
 * @param[in] ll_syslog Log level for syslog logs.
 */
void sr_set_log_level(sr_log_level_t ll_stderr, sr_log_level_t ll_syslog);


////////////////////////////////////////////////////////////////////////////////
// Connection / Session Management
////////////////////////////////////////////////////////////////////////////////

/**
 * @brief Data stores that sysrepo supports. Both are editable via implicit candidate.
 * To make changes permanent in edited datastore ::sr_commit must be issued.
 */
typedef enum sr_datastore_e {
    SR_DS_RUNNING = 0,    /**< Currently running configuration.
                               @note This datastore is supported only by an application that is subscribed for notifications.  */
    SR_DS_STARTUP = 1     /**< Configuration loaded upon application startup. */
} sr_datastore_t;

/**
 * @brief Connects to the sysrepo datastore (Sysrepo Engine).
 *
 * @param[in] app_name Name of the application connecting to the datastore
 * (can be static string). Used only for accounting purposes.
 * @param[in] allow_library_mode Flag which indicates if the application wants
 * to allow local (library) mode in case that sysrepo daemon is not running.
 * If set to FALSE and the library cannot connect to the deamon, an error will
 * be returned. Otherwise library will initialize its own Sysrepo Engine if the
 * connection to daemon is not possible (but only once per application process).
 * @param[out] conn_ctx Connection context that can be used for subsequent API
 * calls (automatically allocated, can be released by calling ::sr_disconnect).
 *
 * @return Error code (SR_ERR_OK on success).
 */
int sr_connect(const char *app_name, const bool allow_library_mode, sr_conn_ctx_t **conn_ctx);

/**
 * @brief Disconnects from the sysrepo datastore (Sysrepo Engine).
 *
 * Cleans up and frees connection context allocated by ::sr_connect. All sessions
 * started within the connection will be automatically stopped and cleaned up too.
 *
 * @param[in] conn_ctx Connection context acquired with ::sr_connect call.
 */
void sr_disconnect(sr_conn_ctx_t *conn_ctx);

/**
 * @brief Starts a new configuration session.
 *
 * @param[in] conn_ctx Connection context acquired with ::sr_connect call.
 * @param[in] user_name Effective user name used to authorize the access to
 * datastore (in addition to automatically-detected real user name). If not
 * provided, only automatically-detected real user name will be used for authorization.
 * @param[in] datastore Datastore on which all sysrepo functions within this
 * session will operate. Functionality of some sysrepo calls does not depend on
 * datastore. If your session will contain just calls like these, you can pass
 * any valid value (e.g. SR_RUNNING).
 * @param[out] session Session context that can be used for subsequent API
 * calls (automatically allocated, can be released by calling ::sr_session_stop).
 *
 * @return Error code (SR_ERR_OK on success).
 */
int sr_session_start(sr_conn_ctx_t *conn_ctx, const char *user_name, sr_datastore_t datastore, sr_session_ctx_t **session);

/**
 * @brief Stops current session and releases resources tied to the session.
 *
 * @param[in] session Session context acquired with ::sr_session_start call.
 *
 * @return Error code (SR_ERR_OK on success).
 */
int sr_session_stop(sr_session_ctx_t *session);

/**
 * @brief Retrieves detailed information about the error that has occurred
 * during the last operation executed within provided session.
 *
 * If multiple errors has occurred within the last operation, only the first
 * one is returned. This call is sufficient for all data retrieval and data
 * manipulation functions that operate on single-item basis. For operations
 * such as ::sr_validate or ::sr_commit where multiple errors can occur,
 * use ::sr_get_last_errors instead.
 *
 * @param[in] session Session context acquired with ::sr_session_start call.
 * @param[out] error_info Detailed error information. Be aware that
 * returned pointer may change by the next API call executed within the provided
 * session,  so it's not safe to use this function by concurrent access to the
 * same session within multiple threads. Do not free or modify returned values.
 *
 * @return Error code of the last operation executed within provided session.
 */
int sr_get_last_error(sr_session_ctx_t *session, const sr_error_info_t **error_info);

/**
 * @brief Retrieves detailed information about all errors that have occurred
 * during the last operation executed within provided session.
 *
 * Use this call instead of ::sr_get_last_error by operations where multiple
 * errors can occur, such as ::sr_validate or ::sr_commit.
 *
 * @param[in] session Session context acquired with ::sr_session_start call.
 * @param[out] error_info Array of detailed error information. Be aware that
 * returned pointer may change by the next API call executed within the provided
 * session,  so it's not safe to use this function by concurrent access to the
 * same session within multiple threads. Do not free or modify returned values.
 * @param[out] error_cnt Number of errors returned in the error_info array.
 *
 * @return Error code of the last operation executed within provided session.
 */
int sr_get_last_errors(sr_session_ctx_t *session, const sr_error_info_t **error_info, size_t *error_cnt);


////////////////////////////////////////////////////////////////////////////////
// Data Retrieval API (get / get-config functionality)
////////////////////////////////////////////////////////////////////////////////

/**
 * @brief Structure that contains information about a schema supported by sysrepo.
 */
typedef struct sr_schema_s {
    char *module_name;      /**< Name of the module. */
    char *ns;               /**< Namespace of the module used in @ref xp_page "XPath". */
    char *prefix;           /**< Prefix of the module. */
    char *revision;         /**< Latest revision date of the module. */
    char *file_path;        /**< Absolute path to file where the schema is stored. */
} sr_schema_t;

/**
 * @brief Iterator used for accessing data nodes via ::sr_get_items_iter call.
 */
typedef struct sr_val_iter_s sr_val_iter_t;

/**
 * @brief Retrieves list of schemas installed in the sysrepo datastore.
 *
 * @param[in] session Session context acquired with ::sr_session_start call.
 * @param[out] schemas Array of installed schemas information (allocated by
 * the function, can be completely freed with ::sr_free_schemas call).
 * @param[out] schema_cnt Number of schemas returned in the array.
 *
 * @return Error code (SR_ERR_OK on success).
 */
int sr_list_schemas(sr_session_ctx_t *session, sr_schema_t **schemas, size_t *schema_cnt);

/**
 * @brief Retrieves a single data element stored under provided XPath.
 *
 * If the path identifies an empty leaf, a list or a presence container, the value
 * has no data filled in and its type is set properly (SR_LEAF_EMPTY_T / SR_LIST_T / SR_CONTAINER_PRESENCE_T).
 * In case of leaf-list only one (first) element is returned, you need to use
 * ::sr_get_items / ::sr_get_items_iter to retrieve all of them.
 *
 * @see @ref xp_page "XPath Addressing" documentation, or
 * https://tools.ietf.org/html/draft-ietf-netmod-yang-json#section-6.11
 * for XPath syntax used for identification of yang nodes in sysrepo calls.
 *
 * @see Use ::sr_get_items or ::sr_get_items_iter for retrieving larger chunks
 * of data from the datastore. Since they retrieve the data from datastore in
 * larger chunks, they can work much more efficiently than multiple ::sr_get_item calls.
 *
 * @param[in] session Session context acquired with ::sr_session_start call.
 * @param[in] path @ref xp_page "XPath" identifier of the data element to be retrieved.
 * @param[out] value Structure containing information about requested element
 * (allocated by the function, can be freed with ::sr_free_val).
 *
 * @return Error code (SR_ERR_OK on success, SR_ERR_NOT_FOUND if the entity is
 * not present in the data tree, or the user does not have read permission to access it,
 * SR_UNKNOWN_MODEL if the xpath references unknown model, SR_BAD_ELEMENT if the referenced
 * node can not be found in schema).
 */
int sr_get_item(sr_session_ctx_t *session, const char *path, sr_val_t **value);

/**
 * @brief Retrieves an array of data elements stored under provided path XPath
 * (direct children of the entity specified by XPath, non-recursively).
 *
 * All data elements are transferred within one message from the datastore,
 * which is much more efficient that calling multiple ::sr_get_item calls.
 *
 * When called on a leaf-list, returns all leaf-list elements. When called on
 * a list (with keys provided) or a container, returns all direct children of the
 * list instance / container. If there are nested containers or list entities,
 * the value returned for each of them has no data filled in and the type set
 * properly (SR_CONTAINER_T / SR_LIST_T). The XPaths of these container / list
 * values can be used for subsequent sr_get_items calls. When keys are not
 * provided for a list, it returns all list entities, as for nested lists
 * (can be used to list existing key values of a list).
 *
 * If the user does not have read permission to access certain nodes, these
 * won't be part of the result. SR_ERR_NOT_FOUND will be returned if the element
 * under provided path does not exist in the data tree, element does not contain
 * any nested data, or the user does not have read permission to access it.
 *
 * @see @ref xp_page "XPath Addressing" documentation, or
 * https://tools.ietf.org/html/draft-ietf-netmod-yang-json#section-6.11
 * for XPath syntax used for identification of yang nodes in sysrepo calls.
 *
 * @see ::sr_get_items_iter can be used for the same purpose as ::sr_get_items
 * call if you expect that ::sr_get_items could return too large data sets.
 * ::sr_get_items_iter can also be used for recursive subtree retrieval. Since
 * ::sr_get_items_iter also retrieves the data from datastore in larger chunks,
 * in can still work very efficiently for large datasets.
 *
 * @param[in] session Session context acquired with ::sr_session_start call.
 * @param[in] path @ref xp_page "XPath" identifier of the data element to be retrieved.
 * @param[out] values Array of structures containing information about requested
 * data elements (allocated by the function, can be completely freed with ::sr_free_values).
 * @param[out] value_cnt Number of returned elements in the values array.
 *
 * @return Error code (SR_ERR_OK on success).
 */
int sr_get_items(sr_session_ctx_t *session, const char *path, sr_val_t **values, size_t *value_cnt);

/**
 * @brief Creates an iterator for retrieving of the data elements stored under provided path.
 *
 * If the recursive flag is true, it recursively iterates over all nodes in the
 * data tree, up to the tree leaves. If the recursive is false, it iterates only
 * over the nodes at the path level (over the values that ::sr_get_items would return).
 *
 * Requested data elements are transferred from the datastore in larger chunks
 * of pre-defined size, which is much more efficient that calling multiple
 * ::sr_get_item calls, and may be less memory demanding than calling ::sr_get_items
 * on very large datasets.
 *
 * @see @ref xp_page "XPath Addressing" documentation, or
 * https://tools.ietf.org/html/draft-ietf-netmod-yang-json#section-6.11
 * for XPath syntax used for identification of yang nodes in sysrepo calls.
 *
 * @see ::sr_get_item_next for iterating over returned data elements.
 *
 * @param[in] session Session context acquired with ::sr_session_start call.
 * @param[in] path @ref xp_page "XPath" identifier of the data element / subtree to be retrieved.
 * @param[in] recursive Indicates whether only the elements at the path level
 * (recursive == false), or all nested elements (recursive == true) should be returned.
 * @param[out] iter Iterator context that can be used to retrieve individual data
 * elements via ::sr_get_item_next calls. Allocated by the function, should be
 * freed with ::sr_free_val_iter.
 *
 * @return Error code (SR_ERR_OK on success).
 */
int sr_get_items_iter(sr_session_ctx_t *session, const char *path, bool recursive, sr_val_iter_t **iter);

/**
 * @brief Returns the next item from the dataset of provided iterator created
 * by ::sr_get_items_iter call.
 *
 * @param[in] session Session context acquired with ::sr_session_start call.
 * @param[in,out] iter Iterator acquired with ::sr_get_items_iter call.
 * @param[out] value Structure containing information about requested element
 * (allocated by the function, can be freed with ::sr_free_val).
 *
 * @return Error code (SR_ERR_OK on success, SR_ERR_NOTFOUND in case that there
 * are not more items in the dataset).
 */
int sr_get_item_next(sr_session_ctx_t *session, sr_val_iter_t *iter, sr_val_t **value);


////////////////////////////////////////////////////////////////////////////////
// Data Manipulation API (edit-config functionality) - !!! EXPERIMENTAL !!!
////////////////////////////////////////////////////////////////////////////////

/**
 * @brief Flags used to override default behavior of data manipulation calls.
 */
typedef enum sr_edit_flag_e {
    SR_EDIT_DEFAULT = 0,        /**< Default behavior - recursive and non-strict. */
    SR_EDIT_NON_RECURSIVE = 1,  /**< Non-recursive behavior:
                                     by ::sr_set_item, all preceding nodes (parents) of the identified element must exist,
                                     by ::sr_delete_item xpath must not identify an non-empty list or non-empty container. */
    SR_EDIT_STRICT = 2          /**< Strict behavior:
                                     by ::sr_set_item the identified element must not exist (similar to netconf create operation),
                                     by ::sr_delete_item the identified element must exist (similar to netconf delete operation). */
} sr_edit_flag_t;

/**
 * @brief Options overriding default behavior of data manipulation calls,
 * can be bitwise OR-ed value of any ::sr_edit_flag_t flags.
 */
typedef uint32_t sr_edit_options_t;

/**
 * @brief Options for specifying move direction of ::sr_move_item call.
 */
typedef enum sr_move_direction_e {
    SR_MOVE_UP = 0,    /**< Move the specified item before its preceding sibling. */
    SR_MOVE_DOWN = 1,  /**< Move the specified item after its following sibling. */
} sr_move_direction_t;

/**
 * @brief Sets the value of the leaf, leaf-list or presence container.
 *
 * @note Please note that this API call is experimental in this version of sysrepo and may not work properly yet.
 *
 * With default options it recursively creates all missing nodes (containers and
 * lists including their key leaves) in the path to the specified node (can be
 * turned off with SR_EDIT_NON_RECURSIVE option). If SR_EDIT_STRICT flag is set,
 * the node must not exist (otherwise an error is returned). Setting of a leaf-list
 * value appends the value at the end of the leaf-list.
 *
 * @param[in] session Session context acquired with ::sr_session_start call.
 * @param[in] path @ref xp_page "XPath" identifier of the data element to be set.
 * @param[in] value Value to be set on specified path. xpath member of the
 * ::sr_val_t structure can be NULL. Value will be copied - can be allocated on stack.
 * @param[in] opts Options overriding default behavior of this call.
 *
 * @return Error code (SR_ERR_OK on success, SR_ERR_UNAUTHORIZED if the user
 * does not have write permission to any affected node).
 */
int sr_set_item(sr_session_ctx_t *session, const char *path, const sr_val_t *value, const sr_edit_options_t opts);

/**
 * @brief Deletes the nodes under the specified path.
 *
 * @note Please note that this API call is experimental in this version of sysrepo and may not work properly yet.
 *
 * To delete non-empty lists or containers SR_EDIT_NON_RECURSIVE flag must not be set.
 * If SR_EDIT_STRICT flag is set the specified node must must exist in the datastore.
 * If the path includes the list keys, the specified list instance is deleted.
 * If the path to list does not include keys, all instances of the list are deleted.
 * SR_ERR_UNAUTHORIZED will be returned if the user does not have write permission to any affected node.
 *
 * @param[in] session Session context acquired with ::sr_session_start call.
 * @param[in] path @ref xp_page "XPath" identifier of the data element to be deleted.
 * @param[in] opts Options overriding default behavior of this call.
 *
 * @return Error code (SR_ERR_OK on success, SR_ERR_UNAUTHORIZED if the user
 * does not have write permission to any affected node).
 **/
int sr_delete_item(sr_session_ctx_t *session, const char *path, const sr_edit_options_t opts);

/**
 * @brief Move the instance of an ordered list in specified direction.
 *
 * @note Please note that this API call is experimental in this version of sysrepo and may not work properly yet.
 *
 * @note To reorder leaf-list values, you need to delete the leaf-list and
 * re-create it with requested order again.
 *
 * @note To determine current order, you can issue a ::sr_get_items call
 * (without specifying keys of the list in question).
 *
 * @param[in] session Session context acquired with ::sr_session_start call.
 * @param[in] path @ref xp_page "XPath" identifier of the data element to be moved.
 * @param[in] direction Requested move direction.
 *
 * @return Error code (SR_ERR_OK on success, SR_ERR_UNAUTHORIZED if the user
 * does not have write permission to any affected node).
 */
int sr_move_item(sr_session_ctx_t *session, const char *path, const sr_move_direction_t direction);

/**
 * @brief Perform the validation of changes made in current session, but do not
 * commit nor discard them.
 *
 * @note Please note that this API call is experimental in this version of sysrepo and may not work properly yet.
 *
 * Provides only YANG validation, commit verify subscribers won't be notified in this case.
 *
 * @see Use ::sr_get_last_errors to retrieve error information if the validation
 * returned with an error.
 *
 * @param[in] session Session context acquired with ::sr_session_start call.
 *
 * @return Error code (SR_ERR_OK on success).
 */
int sr_validate(sr_session_ctx_t *session);

/**
 * @brief Apply changes made in current session.
 *
 * @note Please note that this API call is experimental in this version of sysrepo and may not work properly yet.
 *
 * @note Note that in case that you are committing to the running datstore, you also
 * need to copy the config to startup to make changes permanent after restart.
 *
 * @see Use ::sr_get_last_errors to retrieve error information if the commit
 * operation returned with an error.
 *
 * @param[in] session Session context acquired with ::sr_session_start call.
 *
 * @return Error code (SR_ERR_OK on success).
 */
int sr_commit(sr_session_ctx_t *session);

/**
 * @brief Discard non-committed changes made in current session.
 *
 * @note Please note that this API call is experimental in this version of sysrepo and may not work properly yet.
 *
 * @param[in] session Session context acquired with ::sr_session_start call.
 *
 * @return Error code (SR_ERR_OK on success).
 */
int sr_discard_changes(sr_session_ctx_t *session);


////////////////////////////////////////////////////////////////////////////////
// Cleanup Routines
////////////////////////////////////////////////////////////////////////////////

/**
 * @brief Frees ::sr_val_t structure and all memory allocated within it.
 *
 * @param[in] value Value to be freed.
 */
void sr_free_val(sr_val_t *value);

/**
 * @brief Frees array of ::sr_val_t structures (and all memory allocated
 * within of each array element).
 *
 * @param[in] values Array of values to be freed.
 * @param[in] count Number of elements stored in the array.
 */
void sr_free_values(sr_val_t *values, size_t count);

/**
 * @brief Frees ::sr_val_iter_t iterator and all memory allocated within it.
 *
 * @param[in] iter Iterator to be freed.
 */
void sr_free_val_iter(sr_val_iter_t *iter);

/**
 * @brief Frees array of ::sr_schema_t structures (and all memory allocated
 * within of each array element).
 *
 * @param [in] schemas Array of schemas to be freed.
 * @param [in] count Number of elements stored in the array.
 */
void sr_free_schemas(sr_schema_t *schemas, size_t count);

/**@} cl */

#endif<|MERGE_RESOLUTION|>--- conflicted
+++ resolved
@@ -157,13 +157,9 @@
     SR_ERR_BAD_ELEMENT,        /**< Unknown element in existing schema */
     SR_ERR_VALIDATION_FAILED,  /**< Validation of the changes failed. */
     SR_ERR_COMMIT_FAILED,      /**< Commit operation failed. */
-<<<<<<< HEAD
-    SR_ERR_EXISTS,             /**< Item already exists. */
-    SR_ERR_UNAUTHORIZED,       /**< Operation not authorized. */
-=======
     SR_ERR_DATA_EXISTS,        /**< Item already exists. */
     SR_ERR_DATA_MISSING,       /**< Item does not exists. */
->>>>>>> 783a226f
+    SR_ERR_UNAUTHORIZED,       /**< Operation not authorized. */
 } sr_error_t;
 
 /**
