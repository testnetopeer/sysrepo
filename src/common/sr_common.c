/**
 * @file sr_common.c
 * @author Rastislav Szabo <raszabo@cisco.com>, Lukas Macko <lmacko@cisco.com>
 * @brief Sysrepo common utilities.
 *
 * @copyright
 * Copyright 2015 Cisco Systems, Inc.
 *
 * Licensed under the Apache License, Version 2.0 (the "License");
 * you may not use this file except in compliance with the License.
 * You may obtain a copy of the License at
 *
 *    http://www.apache.org/licenses/LICENSE-2.0
 *
 * Unless required by applicable law or agreed to in writing, software
 * distributed under the License is distributed on an "AS IS" BASIS,
 * WITHOUT WARRANTIES OR CONDITIONS OF ANY KIND, either express or implied.
 * See the License for the specific language governing permissions and
 * limitations under the License.
 */

#include <stdlib.h>
#include <stdbool.h>
#include <sys/types.h>
#include <sys/socket.h>
#include <unistd.h>
#include <arpa/inet.h>
#include <inttypes.h>

#include "sr_common.h"
#include "data_manager.h"

/**
 * Sysrepo error descriptions.
 */
const char *const sr_errlist[] = {
        "Operation succeeded",                  /* SR_ERR_OK */
        "Invalid argument",                     /* SR_ERR_INVAL_ARG */
        "Out of memory",                        /* SR_ERR_NOMEM */
        "Item not found",                       /* SR_ERR_NOT_FOUND */
        "Sysrepo-internal error",               /* SR_ERR_INTERNAL */
        "Initialization failed",                /* SR_ERR_INIT_FAILED */
        "Input/output error",                   /* SR_ERR_IO */
        "The peer disconnected",                /* SR_ERR_DISCONNECT */
        "Malformed message",                    /* SR_ERR_MALFORMED_MSG */
        "Operation not supported",              /* SR_ERR_UNSUPPORTED */
        "Requested schema model is not known",  /* SR_ERR_UNKNOWN_MODEL */
        "Request contains unknown element",     /* SR_ERR_BAD_ELEMENT */
        "Validation of the changes failed",     /* SR_ERR_VALIDATION_FAILED */
        "Commit operation failed",              /* SR_ERR_COMMIT_FAILED */
        "The item already exists",              /* SR_ERR_DATA_EXISTS */
<<<<<<< HEAD
        "The item expected to exist is missing", /* SR_ERR_DATA_MISSING */
=======
        "The item expected to exist is missing",/* SR_ERR_DATA_MISSING */
>>>>>>> c7c7403e
        "Operation not authorized",             /* SR_ERR_UNAUTHORIZED */
};

const char *
sr_strerror(int err_code)
{
    if (err_code >= (sizeof(sr_errlist) / (sizeof *sr_errlist))) {
        return "Unknown error";
    } else {
        return sr_errlist[err_code];
    }
}

const char *
sr_operation_name(Sr__Operation operation)
{
    switch (operation) {
    case SR__OPERATION__SESSION_START:
        return "session-start";
    case SR__OPERATION__SESSION_STOP:
        return "session-stop";
    case SR__OPERATION__LIST_SCHEMAS:
        return "list-schemas";
    case SR__OPERATION__GET_ITEM:
        return "get-item";
    case SR__OPERATION__GET_ITEMS:
        return "get-items";
    case SR__OPERATION__SET_ITEM:
        return "set-item";
    case SR__OPERATION__DELETE_ITEM:
        return "delete-item";
    case SR__OPERATION__MOVE_ITEM:
        return "move-item";
    case SR__OPERATION__VALIDATE:
        return "validate";
    case SR__OPERATION__COMMIT:
        return "commit";
    case SR__OPERATION__DISCARD_CHANGES:
        return "discard-changes";
    default:
        return "unknown";
    }
}

/**
 * @brief FIFO circular buffer queue context.
 */
typedef struct sr_cbuff_s {
    void *data;       /**< Data of the buffer. */
    size_t capacity;   /**< Buffer capacity in number of elements. */
    size_t elem_size;  /**< Size of one element in the buffer */
    size_t head;       /**< Index of the first element in the buffer. */
    size_t count;      /**< Number of elements stored in the buffer. */
} sr_cbuff_t;

int
sr_cbuff_init(const size_t initial_capacity, const size_t elem_size, sr_cbuff_t **buffer_p)
{
    sr_cbuff_t *buffer = NULL;

    CHECK_NULL_ARG(buffer_p);

    SR_LOG_DBG("Initiating circular buffer for %zu elements.", initial_capacity);

    buffer = calloc(1, sizeof(*buffer));
    if (NULL == buffer) {
        SR_LOG_ERR_MSG("Cannot allocate memory for circular buffer.");
        return SR_ERR_NOMEM;
    }

    buffer->data = calloc(initial_capacity, elem_size);
    if (NULL == buffer) {
        SR_LOG_ERR_MSG("Cannot allocate memory for circular buffer data.");
        free(buffer);
        return SR_ERR_NOMEM;
    }

    buffer->capacity = initial_capacity;
    buffer->elem_size = elem_size;
    buffer->head = 0;
    buffer->count = 0;

    *buffer_p = buffer;
    return SR_ERR_OK;
}

void
sr_cbuff_cleanup(sr_cbuff_t *buffer)
{
    if (NULL != buffer) {
        free(buffer->data);
        free(buffer);
    }
}

int
sr_cbuff_enqueue(sr_cbuff_t *buffer, void *item)
{
    void *tmp = NULL;
    size_t pos = 0;

    CHECK_NULL_ARG2(buffer, item);

    if (buffer->count == buffer->capacity) {
        /* buffer is full - double it's size */
        SR_LOG_DBG("Enlarging circular buffer from %zu to %zu elements.", buffer->capacity, buffer->capacity * 2);

        tmp = realloc(buffer->data, (buffer->capacity * 2 * buffer->elem_size));
        if (NULL == tmp) {
            SR_LOG_ERR_MSG("Cannot enlarge circular buffer - not enough memory.");
            return SR_ERR_NOMEM;
        }
        buffer->data = tmp;

        if (0 != buffer->head) {
            /* move the the elements from before head to the end */
            SR_LOG_DBG("Moving %zu circular buffer elements from pos 0 to pos %zu.", buffer->head, buffer->capacity);
            memmove(((uint8_t*)buffer->data + (buffer->capacity * buffer->elem_size)), buffer->data, (buffer->head * buffer->elem_size));
        }
        buffer->capacity *= 2;
    }

    pos = (buffer->head + buffer->count) % buffer->capacity;

    memcpy(((uint8_t*)buffer->data + (pos * buffer->elem_size)), item, buffer->elem_size);
    buffer->count++;

    SR_LOG_DBG("Circular buffer enqueue to position=%zu, current count=%zu.", pos, buffer->count);

    return SR_ERR_OK;
}

bool
sr_cbuff_dequeue(sr_cbuff_t *buffer, void *item)
{
    if (NULL == buffer || 0 == buffer->count) {
        return false;
    }

    memcpy(item, ((uint8_t*)buffer->data + (buffer->head * buffer->elem_size)), buffer->elem_size);
    buffer->head = (buffer->head + 1) % buffer->capacity;
    buffer->count--;

    SR_LOG_DBG("Circular buffer dequeue, new buffer head=%zu, count=%zu.", buffer->head, buffer->count);

    return true;
}

size_t
sr_cbuff_items_in_queue(sr_cbuff_t *buffer)
{
    if (NULL != buffer) {
        return buffer->count;
    } else {
        return 0;
    }
}

int
sr_str_ends_with(const char *str, const char *suffix)
{
    CHECK_NULL_ARG2(str, suffix);

    size_t str_len = strlen(str);
    size_t suffix_len = strlen(suffix);
    if (suffix_len >  str_len){
        return 0;
    }
    return strncmp(str + str_len - suffix_len, suffix, suffix_len) == 0;
}

int sr_str_join(const char *str1, const char *str2, char **result)
{
    CHECK_NULL_ARG3(str1, str2, result);
    char *res = NULL;
    size_t l1 = strlen(str1);
    size_t l2 = strlen(str2);
    res = malloc(l1 + l2 + 1);
    if (res == NULL) {
        SR_LOG_ERR_MSG("Calloc in sr_str_join failed.");
        return SR_ERR_OK;
    }
    strcpy(res, str1);
    strcpy(res + l1, str2);
    *result = res;
    return SR_ERR_OK;
}

int
sr_save_data_tree_file(const char *file_name, const struct lyd_node *data_tree)
{
    CHECK_NULL_ARG2(file_name, data_tree);

    FILE *f = fopen(file_name, "w");
    if (NULL == f){
        SR_LOG_ERR("Failed to open file %s", file_name);
        return SR_ERR_IO;
    }
    lockf(fileno(f), F_LOCK, 0);

    if( 0 != lyd_print_file(f, data_tree, LYD_XML_FORMAT, LYP_WITHSIBLINGS)){
        SR_LOG_ERR("Failed to write output into %s", file_name);
        return SR_ERR_INTERNAL;
    }
    lockf(fileno(f), F_ULOCK, 0);
    fclose(f);
    return SR_ERR_OK;
}

struct lyd_node*
sr_dup_datatree(struct lyd_node *root){
    struct lyd_node *dup = NULL, *s = NULL, *n = NULL;

    struct lyd_node *next = NULL;
    /* loop through top-level nodes*/
    while (NULL != root) {
        next = root->next;

        n = lyd_dup(root, 1);
        /*set output node*/
        if (NULL == dup){
            dup = n;
        }

        if (NULL == s){
            s = n;
        }
        else if (0 != lyd_insert_after(s, n)){
            SR_LOG_ERR_MSG("Memory allocation failed");
            lyd_free_withsiblings(dup);
            return NULL;
        }
        /* last appended sibling*/
        s = n;

        root = next;
    }
    return dup;
}

int
sr_lyd_unlink(dm_data_info_t *data_info, struct lyd_node *node)
{
    CHECK_NULL_ARG2(data_info, node);
    if (node == data_info->node){
        data_info->node = node->next;
    }
    if (0 != lyd_unlink(node)){
        SR_LOG_ERR_MSG("Node unlink failed");
        return SR_ERR_INTERNAL;
    }
    return SR_ERR_OK;
}

struct lyd_node *
sr_lyd_new(dm_data_info_t *data_info, struct lyd_node *parent, const struct lys_module *module, const char* node_name)
{
    int rc = SR_ERR_OK;
    CHECK_NULL_ARG_NORET3(rc, data_info, module, node_name);
    if (SR_ERR_OK != rc){
        return NULL;
    }

    struct lyd_node *new = NULL;
    new = lyd_new(parent, module, node_name);

    if (NULL == parent) {
        if (NULL == data_info->node) {
            data_info->node = new;
        } else {
            struct lyd_node *last_sibling = data_info->node;
            while (NULL != last_sibling->next) {
                last_sibling = last_sibling->next;
            }
            if (0 != lyd_insert_after(last_sibling, new)) {
                SR_LOG_ERR_MSG("Append of top level node failed");
                lyd_free(new);
                return NULL;
            }
        }
    }

    return new;
}

struct lyd_node *
sr_lyd_new_leaf(dm_data_info_t *data_info, struct lyd_node *parent, const struct lys_module *module, const char *node_name, const char *value)
{
    int rc = SR_ERR_OK;
    CHECK_NULL_ARG_NORET4(rc, data_info, module, node_name, value);
    if (SR_ERR_OK != rc){
        return NULL;
    }

    struct lyd_node *new = NULL;
    new = lyd_new_leaf(parent, module, node_name, value);

    if (NULL == parent) {
        if (NULL == data_info->node) {
            data_info->node = new;
        } else {
            struct lyd_node *last_sibling = data_info->node;
            while (NULL != last_sibling->next) {
                last_sibling = last_sibling->next;
            }
            if (0 != lyd_insert_after(last_sibling, new)) {
                SR_LOG_ERR_MSG("Append of top level node failed");
                lyd_free(new);
                return NULL;
            }
        }
    }

    return new;
}

int
sr_lyd_insert_before(dm_data_info_t *data_info, struct lyd_node *sibling, struct lyd_node *node)
{
    CHECK_NULL_ARG3(data_info, sibling, node);

    int rc = lyd_insert_before(sibling, node);
    if (data_info->node == sibling) {
        data_info->node = node;
    }

    return rc;
}

int
sr_lyd_insert_after(dm_data_info_t *data_info, struct lyd_node *sibling, struct lyd_node *node)
{
    CHECK_NULL_ARG3(data_info, sibling, node);

    int rc = lyd_insert_after(sibling, node);
    if (data_info->node == node) {
        data_info->node = sibling;
    }

    return rc;
}

sr_type_t
sr_libyang_type_to_sysrepo(LY_DATA_TYPE t)
{
        switch(t){
        case LY_TYPE_BINARY:
            return SR_BINARY_T;
        case LY_TYPE_BITS:
            return SR_BITS_T;
        case LY_TYPE_BOOL:
            return SR_BOOL_T;
        case LY_TYPE_DEC64:
            return SR_DECIMAL64_T;
        case LY_TYPE_EMPTY:
            return SR_LEAF_EMPTY_T;
        case LY_TYPE_ENUM:
            return SR_ENUM_T;
        case LY_TYPE_IDENT:
            return SR_IDENTITYREF_T;
        case LY_TYPE_INST:
            return SR_INSTANCEID_T;
        case LY_TYPE_STRING:
            return SR_STRING_T;
        case LY_TYPE_UNION:
            return SR_UNION_T;
        case LY_TYPE_INT8:
            return SR_INT8_T;
        case LY_TYPE_UINT8:
            return SR_UINT8_T;
        case LY_TYPE_INT16:
            return SR_INT16_T;
        case LY_TYPE_UINT16:
            return SR_UINT16_T;
        case LY_TYPE_INT32:
            return SR_INT32_T;
        case LY_TYPE_UINT32:
            return SR_UINT32_T;
        case LY_TYPE_INT64:
            return SR_INT64_T;
        case LY_TYPE_UINT64:
            return SR_UINT64_T;
        default:
            return SR_UNKNOWN_T;
            //LY_LEAFREF, LY_DERIVED
        }
}

void
sr_free_val_content(sr_val_t *value)
{
    if (NULL == value){
        return;
    }
    free(value->xpath);
    if (SR_BINARY_T == value->type){
        free(value->data.binary_val);
    }
    else if (SR_STRING_T == value->type){
        free(value->data.string_val);
    }
    else if (SR_IDENTITYREF_T == value->type){
        free(value->data.identityref_val);
    }
    else if (SR_ENUM_T == value->type){
        free(value->data.enum_val);
    }
    else if (SR_BINARY_T == value->type){
        free(value->data.binary_val);
    }
    else if (SR_BITS_T == value->type){
        free(value->data.bits_val);
    }
}

void
sr_free_val(sr_val_t *value)
{
    if (NULL == value){
        return;
    }
    sr_free_val_content(value);
    free(value);
}

void
sr_free_values(sr_val_t *values, size_t count)
{
    if (NULL == values){
        return;
    }

    for (size_t i = 0; i < count; i++) {
        sr_free_val_content(&values[i]);
    }
    free(values);
}

void
sr_free_values_arr(sr_val_t **values, size_t count)
{
    if (NULL == values){
        return;
    }

    for (size_t i = 0; i < count; i++) {
        sr_free_val(values[i]);
    }
    free(values);
}

void
sr_free_values_arr_range(sr_val_t **values, size_t from, size_t to)
{
    if (NULL == values){
        return;
    }

    for (size_t i = from; i < to; i++) {
        sr_free_val(values[i]);
    }
    free(values);
}

/* used for sr_buff_to_uint32 and sr_uint32_to_buff conversions */
typedef union {
   uint32_t value;
   uint8_t data[sizeof(uint32_t)];
} uint32_value_t;

uint32_t
sr_buff_to_uint32(uint8_t *buff)
{
    uint32_value_t val = { 0, };

    if (NULL == buff) {
        return 0;
    }
    memcpy(val.data, buff, sizeof(uint32_t));
    return ntohl(val.value);
}

void
sr_uint32_to_buff(uint32_t number, uint8_t *buff)
{
    uint32_value_t val = { 0, };

    if (NULL != buff) {
        val.value = htonl(number);
        memcpy(buff, val.data, sizeof(uint32_t));
    }
}

int
sr_pb_req_alloc(const Sr__Operation operation, const uint32_t session_id, Sr__Msg **msg_p)
{
    Sr__Msg *msg = NULL;
    Sr__Req *req = NULL;
    ProtobufCMessage *sub_msg = NULL;

    CHECK_NULL_ARG(msg_p);

    /* initialize Sr__Msg */
    msg = calloc(1, sizeof(*msg));
    if (NULL == msg) {
        goto nomem;
    }
    sr__msg__init(msg);
    msg->type = SR__MSG__MSG_TYPE__REQUEST;
    msg->session_id = session_id;

    /* initialize Sr__Resp */
    req = calloc(1, sizeof(*req));
    if (NULL == req) {
        goto nomem;
    }
    sr__req__init(req);
    msg->request = req;
    req->operation = operation;

    /* initialize sub-message */
    switch (operation) {
        case SR__OPERATION__SESSION_START:
            sub_msg = calloc(1, sizeof(Sr__SessionStartReq));
            if (NULL == sub_msg) {
                goto nomem;
            }
            sr__session_start_req__init((Sr__SessionStartReq*)sub_msg);
            req->session_start_req = (Sr__SessionStartReq*)sub_msg;
            break;
        case SR__OPERATION__SESSION_STOP:
            sub_msg = calloc(1, sizeof(Sr__SessionStopReq));
            if (NULL == sub_msg) {
                goto nomem;
            }
            sr__session_stop_req__init((Sr__SessionStopReq*)sub_msg);
            req->session_stop_req = (Sr__SessionStopReq*)sub_msg;
            break;
        case SR__OPERATION__LIST_SCHEMAS:
            sub_msg = calloc(1, sizeof(Sr__ListSchemasReq));
            if (NULL == sub_msg) {
                goto nomem;
            }
            sr__list_schemas_req__init((Sr__ListSchemasReq*)sub_msg);
            req->list_schemas_req = (Sr__ListSchemasReq*)sub_msg;
            break;
        case SR__OPERATION__GET_ITEM:
            sub_msg = calloc(1, sizeof(Sr__GetItemReq));
            if (NULL == sub_msg) {
                goto nomem;
            }
            sr__get_item_req__init((Sr__GetItemReq*)sub_msg);
            req->get_item_req = (Sr__GetItemReq*)sub_msg;
            break;
        case SR__OPERATION__GET_ITEMS:
            sub_msg = calloc(1, sizeof(Sr__GetItemsReq));
            if (NULL == sub_msg) {
                goto nomem;
            }
            sr__get_items_req__init((Sr__GetItemsReq*)sub_msg);
            req->get_items_req = (Sr__GetItemsReq*)sub_msg;
            break;
        case SR__OPERATION__SET_ITEM:
            sub_msg = calloc(1, sizeof(Sr__SetItemReq));
            if (NULL == sub_msg) {
                goto nomem;
            }
            sr__set_item_req__init((Sr__SetItemReq*)sub_msg);
            req->set_item_req = (Sr__SetItemReq*)sub_msg;
            break;
        case SR__OPERATION__DELETE_ITEM:
            sub_msg = calloc(1, sizeof(Sr__DeleteItemReq));
            if (NULL == sub_msg) {
                goto nomem;
            }
            sr__delete_item_req__init((Sr__DeleteItemReq*)sub_msg);
            req->delete_item_req = (Sr__DeleteItemReq*)sub_msg;
            break;
        case SR__OPERATION__MOVE_ITEM:
            sub_msg = calloc(1, sizeof(Sr__MoveItemReq));
            if (NULL == sub_msg) {
                goto nomem;
            }
            sr__move_item_req__init((Sr__MoveItemReq*)sub_msg);
            req->move_item_req = (Sr__MoveItemReq*)sub_msg;
            break;
        case SR__OPERATION__VALIDATE:
            sub_msg = calloc(1, sizeof(Sr__ValidateReq));
            if (NULL == sub_msg) {
                goto nomem;
            }
            sr__validate_req__init((Sr__ValidateReq*)sub_msg);
            req->validate_req = (Sr__ValidateReq*)sub_msg;
            break;
        case SR__OPERATION__COMMIT:
            sub_msg = calloc(1, sizeof(Sr__CommitReq));
            if (NULL == sub_msg) {
                goto nomem;
            }
            sr__commit_req__init((Sr__CommitReq*)sub_msg);
            req->commit_req = (Sr__CommitReq*)sub_msg;
            break;
        case SR__OPERATION__DISCARD_CHANGES:
            sub_msg = calloc(1, sizeof(Sr__DiscardChangesReq));
            if (NULL == sub_msg) {
                goto nomem;
            }
            sr__discard_changes_req__init((Sr__DiscardChangesReq*)sub_msg);
            req->discard_changes_req = (Sr__DiscardChangesReq*)sub_msg;
            break;
        default:
            break;
    }

    *msg_p = msg;
    return SR_ERR_OK;

nomem:
    SR_LOG_ERR_MSG("Cannot allocate PB message - not enough memory.");
    free(msg);
    free(req);

    return SR_ERR_NOMEM;
}

int
sr_pb_resp_alloc(const Sr__Operation operation, const uint32_t session_id, Sr__Msg **msg_p)
{
    Sr__Msg *msg = NULL;
    Sr__Resp *resp = NULL;
    ProtobufCMessage *sub_msg = NULL;
    CHECK_NULL_ARG(msg_p);

    /* initialize Sr__Msg */
    msg = calloc(1, sizeof(*msg));
    if (NULL == msg) {
        goto nomem;
    }
    sr__msg__init(msg);
    msg->type = SR__MSG__MSG_TYPE__RESPONSE;
    msg->session_id = session_id;

    /* initialize Sr__Resp */
    resp = calloc(1, sizeof(*resp));
    if (NULL == resp) {
        goto nomem;
    }
    sr__resp__init(resp);
    msg->response = resp;
    resp->operation = operation;
    resp->result = SR_ERR_OK;

    /* initialize sub-message */
    switch (operation) {
        case SR__OPERATION__SESSION_START:
            sub_msg = calloc(1, sizeof(Sr__SessionStartResp));
            if (NULL == sub_msg) {
                goto nomem;
            }
            sr__session_start_resp__init((Sr__SessionStartResp*)sub_msg);
            resp->session_start_resp = (Sr__SessionStartResp*)sub_msg;
            break;
        case SR__OPERATION__SESSION_STOP:
            sub_msg = calloc(1, sizeof(Sr__SessionStopResp));
            if (NULL == sub_msg) {
                goto nomem;
            }
            sr__session_stop_resp__init((Sr__SessionStopResp*)sub_msg);
            resp->session_stop_resp = (Sr__SessionStopResp*)sub_msg;
            break;
        case SR__OPERATION__LIST_SCHEMAS:
            sub_msg = calloc(1, sizeof(Sr__ListSchemasResp));
            if (NULL == sub_msg) {
                goto nomem;
            }
            sr__list_schemas_resp__init((Sr__ListSchemasResp*)sub_msg);
            resp->list_schemas_resp = (Sr__ListSchemasResp*)sub_msg;
            break;
        case SR__OPERATION__GET_ITEM:
            sub_msg = calloc(1, sizeof(Sr__GetItemResp));
            if (NULL == sub_msg) {
                goto nomem;
            }
            sr__get_item_resp__init((Sr__GetItemResp*)sub_msg);
            resp->get_item_resp = (Sr__GetItemResp*)sub_msg;
            break;
        case SR__OPERATION__GET_ITEMS:
            sub_msg = calloc(1, sizeof(Sr__GetItemsResp));
            if (NULL == sub_msg) {
                goto nomem;
            }
            sr__get_items_resp__init((Sr__GetItemsResp*)sub_msg);
            resp->get_items_resp = (Sr__GetItemsResp*)sub_msg;
            break;
        case SR__OPERATION__SET_ITEM:
            sub_msg = calloc(1, sizeof(Sr__SetItemResp));
            if (NULL == sub_msg) {
                goto nomem;
            }
            sr__set_item_resp__init((Sr__SetItemResp*)sub_msg);
            resp->set_item_resp = (Sr__SetItemResp*)sub_msg;
            break;
        case SR__OPERATION__DELETE_ITEM:
            sub_msg = calloc(1, sizeof(Sr__DeleteItemResp));
            if (NULL == sub_msg) {
                goto nomem;
            }
            sr__delete_item_resp__init((Sr__DeleteItemResp*)sub_msg);
            resp->delete_item_resp = (Sr__DeleteItemResp*)sub_msg;
            break;
        case SR__OPERATION__MOVE_ITEM:
            sub_msg = calloc(1, sizeof(Sr__MoveItemResp));
            if (NULL == sub_msg) {
                goto nomem;
            }
            sr__move_item_resp__init((Sr__MoveItemResp*)sub_msg);
            resp->move_item_resp = (Sr__MoveItemResp*)sub_msg;
            break;
        case SR__OPERATION__VALIDATE:
            sub_msg = calloc(1, sizeof(Sr__ValidateResp));
            if (NULL == sub_msg) {
                goto nomem;
            }
            sr__validate_resp__init((Sr__ValidateResp*)sub_msg);
            resp->validate_resp = (Sr__ValidateResp*)sub_msg;
            break;
        case SR__OPERATION__COMMIT:
            sub_msg = calloc(1, sizeof(Sr__CommitResp));
            if (NULL == sub_msg) {
                goto nomem;
            }
            sr__commit_resp__init((Sr__CommitResp*)sub_msg);
            resp->commit_resp = (Sr__CommitResp*)sub_msg;
            break;
        case SR__OPERATION__DISCARD_CHANGES:
            sub_msg = calloc(1, sizeof(Sr__DiscardChangesResp));
            if (NULL == sub_msg) {
                goto nomem;
            }
            sr__discard_changes_resp__init((Sr__DiscardChangesResp*)sub_msg);
            resp->discard_changes_resp = (Sr__DiscardChangesResp*)sub_msg;
            break;
        default:
            break;
    }

    *msg_p = msg;
    return SR_ERR_OK;

nomem:
    SR_LOG_ERR_MSG("Cannot allocate PB message - not enough memory.");
    free(msg);
    free(resp);

    return SR_ERR_NOMEM;
}

int
sr_pb_msg_validate(const Sr__Msg *msg, const Sr__Msg__MsgType type, const Sr__Operation operation)
{
    CHECK_NULL_ARG(msg);

    if (SR__MSG__MSG_TYPE__REQUEST == type) {
        /* request */
        if (NULL == msg->request) {
            return SR_ERR_MALFORMED_MSG;
        }
        switch (operation) {
            case SR__OPERATION__SESSION_START:
                if (NULL == msg->request->session_start_req)
                    return SR_ERR_MALFORMED_MSG;
                break;
            case SR__OPERATION__SESSION_STOP:
                if (NULL == msg->request->session_stop_req)
                    return SR_ERR_MALFORMED_MSG;
                break;
            case SR__OPERATION__LIST_SCHEMAS:
                if (NULL == msg->request->list_schemas_req)
                    return SR_ERR_MALFORMED_MSG;
                break;
            case SR__OPERATION__GET_ITEM:
                if (NULL == msg->request->get_item_req)
                    return SR_ERR_MALFORMED_MSG;
                break;
            case SR__OPERATION__GET_ITEMS:
                if (NULL == msg->request->get_items_req)
                    return SR_ERR_MALFORMED_MSG;
                break;
            case SR__OPERATION__SET_ITEM:
                if (NULL == msg->request->set_item_req)
                    return SR_ERR_MALFORMED_MSG;
                break;
            case SR__OPERATION__DELETE_ITEM:
                if (NULL == msg->request->delete_item_req)
                    return SR_ERR_MALFORMED_MSG;
                break;
            case SR__OPERATION__MOVE_ITEM:
                if (NULL == msg->request->move_item_req)
                    return SR_ERR_MALFORMED_MSG;
                break;
            case SR__OPERATION__VALIDATE:
                if (NULL == msg->request->validate_req)
                    return SR_ERR_MALFORMED_MSG;
                break;
            case SR__OPERATION__COMMIT:
                if (NULL == msg->request->commit_req)
                    return SR_ERR_MALFORMED_MSG;
                break;
            case SR__OPERATION__DISCARD_CHANGES:
                if (NULL == msg->request->discard_changes_req)
                    return SR_ERR_MALFORMED_MSG;
                break;
            default:
                return SR_ERR_MALFORMED_MSG;
        }
    } else if (SR__MSG__MSG_TYPE__RESPONSE == type) {
        /* response */
        if (NULL == msg->response) {
            return SR_ERR_MALFORMED_MSG;
        }
        switch (operation) {
            case SR__OPERATION__SESSION_START:
                if (NULL == msg->response->session_start_resp)
                    return SR_ERR_MALFORMED_MSG;
                break;
            case SR__OPERATION__SESSION_STOP:
                if (NULL == msg->response->session_stop_resp)
                    return SR_ERR_MALFORMED_MSG;
                break;
            case SR__OPERATION__LIST_SCHEMAS:
                if (NULL == msg->response->list_schemas_resp)
                    return SR_ERR_MALFORMED_MSG;
                break;
            case SR__OPERATION__GET_ITEM:
                if (NULL == msg->response->get_item_resp)
                    return SR_ERR_MALFORMED_MSG;
                break;
            case SR__OPERATION__GET_ITEMS:
                if (NULL == msg->response->get_items_resp)
                    return SR_ERR_MALFORMED_MSG;
                break;
            case SR__OPERATION__SET_ITEM:
                if (NULL == msg->response->set_item_resp)
                    return SR_ERR_MALFORMED_MSG;
                break;
            case SR__OPERATION__DELETE_ITEM:
                if (NULL == msg->response->delete_item_resp)
                    return SR_ERR_MALFORMED_MSG;
                break;
            case SR__OPERATION__MOVE_ITEM:
                if (NULL == msg->response->move_item_resp)
                    return SR_ERR_MALFORMED_MSG;
                break;
            case SR__OPERATION__VALIDATE:
                if (NULL == msg->response->validate_resp)
                    return SR_ERR_MALFORMED_MSG;
                break;
            case SR__OPERATION__COMMIT:
                if (NULL == msg->response->commit_resp)
                    return SR_ERR_MALFORMED_MSG;
                break;
            case SR__OPERATION__DISCARD_CHANGES:
                if (NULL == msg->response->discard_changes_resp)
                    return SR_ERR_MALFORMED_MSG;
                break;
            default:
                return SR_ERR_MALFORMED_MSG;
        }
    } else {
        /* unknown operation */
        return SR_ERR_MALFORMED_MSG;
    }

    return SR_ERR_OK;
}

/*
 * An attempt for portable sr_get_peer_eid implementation
 */
#if !defined(HAVE_GETPEEREID)

#if defined(SO_PEERCRED)

#if !defined(__USE_GNU)
/* struct ucred is ifdefined behind __USE_GNU, but __USE_GNU is not defined */
struct ucred {
    pid_t pid;    /* process ID of the sending process */
    uid_t uid;    /* user ID of the sending process */
    gid_t gid;    /* group ID of the sending process */
};
#endif /* !defined(__USE_GNU) */

int
sr_get_peer_eid(int fd, uid_t *uid, gid_t *gid)
{
    struct ucred cred = { 0, };
    socklen_t len = sizeof(cred);

    CHECK_NULL_ARG2(uid, gid);

    if (-1 == getsockopt(fd, SOL_SOCKET, SO_PEERCRED, &cred, &len)) {
        SR_LOG_ERR("Cannot retrieve credentials of the UNIX-domain peer: %s", strerror(errno));
        return SR_ERR_INTERNAL;
    }
    *uid = cred.uid;
    *gid = cred.gid;

    return SR_ERR_OK;
}

#elif defined(HAVE_GETPEERUCRED)

#if defined(HAVE_UCRED_H)
#include <ucred.h>
#endif /* defined(HAVE_UCRED_H) */

int
sr_get_peer_eid(int fd, uid_t *uid, gid_t *gid)
{
    ucred_t *ucred = NULL;

    CHECK_NULL_ARG2(uid, gid);

    if (-1 == getpeerucred(fd, &ucred)) {
        SR_LOG_ERR("Cannot retrieve credentials of the UNIX-domain peer: %s", strerror(errno));
        return SR_ERR_INTERNAL;
    }
    if (-1 == (*uid = ucred_geteuid(ucred))) {
        ucred_free(ucred);
        return SR_ERR_INTERNAL;
    }
    if (-1 == (*gid = ucred_getegid(ucred))) {
        ucred_free(ucred);
        return SR_ERR_INTERNAL;
    }

    ucred_free(ucred);
    return SR_ERR_OK;
}

#endif /* defined(SO_PEERCRED) */

#elif defined(HAVE_GETPEEREID)

int
sr_get_peer_eid(int fd, uid_t *uid, gid_t *gid)
{
    int ret = 0;
    ret = getpeereid(fd, uid, gid);

    CHECK_NULL_ARG2(uid, gid);

    if (-1 == ret) {
        SR_LOG_ERR("Cannot retrieve credentials of the UNIX-domain peer: %s", strerror(errno));
        return SR_ERR_INTERNAL;
    } else {
        return SR_ERR_OK;
    }
}

#endif /* !defined(HAVE_GETPEEREID) */

static int
sr_set_val_t_type_in_gpb(const sr_val_t *value, Sr__Value *gpb_value){
    CHECK_NULL_ARG2(value, gpb_value);
    int rc = SR_ERR_OK;
    switch (value->type) {
    case SR_LIST_T:
        gpb_value->type = SR__VALUE__TYPES__LIST;
        break;
    case SR_CONTAINER_T:
        gpb_value->type = SR__VALUE__TYPES__CONTAINER;
        break;
    case SR_CONTAINER_PRESENCE_T:
        gpb_value->type = SR__VALUE__TYPES__CONTAINER_PRESENCE;
        break;
    case SR_LEAF_EMPTY_T:
        gpb_value->type = SR__VALUE__TYPES__LEAF_EMPTY;
        break;
    case SR_BINARY_T:
        gpb_value->type = SR__VALUE__TYPES__BINARY;
        break;
    case SR_BITS_T:
        gpb_value->type = SR__VALUE__TYPES__BITS;
        break;
    case SR_BOOL_T:
        gpb_value->type = SR__VALUE__TYPES__BOOL;
        break;
    case SR_DECIMAL64_T:
        gpb_value->type = SR__VALUE__TYPES__DECIMAL64;
        break;
    case SR_ENUM_T:
        gpb_value->type = SR__VALUE__TYPES__ENUM;
        break;
    case SR_IDENTITYREF_T:
        gpb_value->type = SR__VALUE__TYPES__IDENTITYREF;
        break;
    case SR_INSTANCEID_T:
        gpb_value->type = SR__VALUE__TYPES__INSTANCEID;
        break;
    case SR_INT8_T:
        gpb_value->type = SR__VALUE__TYPES__INT8;
        break;
    case SR_INT16_T:
        gpb_value->type = SR__VALUE__TYPES__INT16;
        break;
    case SR_INT32_T:
        gpb_value->type = SR__VALUE__TYPES__INT32;
        break;
    case SR_INT64_T:
        gpb_value->type = SR__VALUE__TYPES__INT64;
        break;
    case SR_LEAFREF_T:
        gpb_value->type = SR__VALUE__TYPES__LEAFREF;
        break;
    case SR_STRING_T:
        gpb_value->type = SR__VALUE__TYPES__STRING;
        break;
    case SR_UINT8_T:
        gpb_value->type = SR__VALUE__TYPES__UINT8;
        break;
    case SR_UINT16_T:
        gpb_value->type = SR__VALUE__TYPES__UINT16;
        break;
    case SR_UINT32_T:
        gpb_value->type = SR__VALUE__TYPES__UINT32;
        break;
    case SR_UINT64_T:
        gpb_value->type = SR__VALUE__TYPES__UINT64;
        break;

    default:
        SR_LOG_ERR("Type can not be mapped to gpb type '%s'", value->xpath);
        return SR_ERR_INTERNAL;
    }

    return rc;
}

static int
sr_set_val_t_value_in_gpb(const sr_val_t *value, Sr__Value *gpb_value){
    CHECK_NULL_ARG2(value, gpb_value);

    if (NULL != value->xpath) {
        gpb_value->path = strdup(value->xpath);
        if (NULL == gpb_value->path){
            SR_LOG_ERR_MSG("Memory allocation failed");
            return  SR_ERR_NOMEM;
        }
    }

    switch (value->type) {
    case SR_LIST_T:
    case SR_CONTAINER_T:
    case SR_CONTAINER_PRESENCE_T:
    case SR_LEAF_EMPTY_T:
        return SR_ERR_OK;
    case SR_BINARY_T:
        gpb_value->binary_val = strdup(value->data.binary_val);
        if (NULL == gpb_value->binary_val) {
            SR_LOG_ERR("Copy binary value failed for xpath '%s'", value->xpath);
            return SR_ERR_INTERNAL;
        }
        return SR_ERR_OK;
    case SR_BITS_T:
        gpb_value->bits_val = strdup(value->data.bits_val);
        if (NULL == gpb_value->bits_val) {
            SR_LOG_ERR("Copy bits value failed for xpath '%s'", value->xpath);
            return SR_ERR_INTERNAL;
        }
        return SR_ERR_OK;
    case SR_BOOL_T:
        gpb_value->bool_val = value->data.bool_val;
        gpb_value->has_bool_val = true;
        return SR_ERR_OK;
    case SR_DECIMAL64_T:
        gpb_value->decimal64_val = value->data.decimal64_val;
        gpb_value->has_decimal64_val = true;
        return SR_ERR_OK;
    case SR_ENUM_T:
        gpb_value->enum_val = strdup(value->data.enum_val);
        if (NULL == gpb_value->enum_val) {
            SR_LOG_ERR("Copy enum value failed for xpath '%s'", value->xpath);
            return SR_ERR_INTERNAL;
        }
        return SR_ERR_OK;
    case SR_IDENTITYREF_T:
        gpb_value->identityref_val = strdup(value->data.identityref_val);
        if (NULL == gpb_value->identityref_val) {
            SR_LOG_ERR("Copy identityref value failed for xpath '%s'", value->xpath);
            return SR_ERR_INTERNAL;
        }
        return SR_ERR_OK;
    case SR_INSTANCEID_T:
        gpb_value->instanceid_val = strdup(value->data.instanceid_val);
        if (NULL == gpb_value->instanceid_val) {
            SR_LOG_ERR("Copy instanceid value failed for xpath '%s'", value->xpath);
            return SR_ERR_INTERNAL;
        }
        return SR_ERR_OK;
    case SR_INT8_T:
        gpb_value->int8_val = value->data.int8_val;
        gpb_value->has_int8_val = true;
        break;
    case SR_INT16_T:
        gpb_value->int16_val = value->data.int16_val;
        gpb_value->has_int16_val = true;
        break;
    case SR_INT32_T:
        gpb_value->int32_val = value->data.int32_val;
        gpb_value->has_int32_val = true;
        break;
    case SR_INT64_T:
        gpb_value->int64_val = value->data.int64_val;
        gpb_value->has_int64_val = true;
        break;
    case SR_STRING_T:
        gpb_value->string_val = strdup(value->data.string_val);
        if (NULL == gpb_value->string_val) {
            SR_LOG_ERR("Copy string value failed for xpath '%s'", value->xpath);
            return SR_ERR_INTERNAL;
        }
        return SR_ERR_OK;
    case SR_UINT8_T:
        gpb_value->uint8_val = value->data.uint8_val;
        gpb_value->has_uint8_val = true;
        break;
    case SR_UINT16_T:
        gpb_value->uint16_val = value->data.uint16_val;
        gpb_value->has_uint16_val = true;
        break;
    case SR_UINT32_T:
        gpb_value->uint32_val = value->data.uint32_val;
        gpb_value->has_uint32_val = true;
        break;
    case SR_UINT64_T:
        gpb_value->uint64_val = value->data.uint64_val;
        gpb_value->has_uint64_val = true;
        break;
    default:
        SR_LOG_ERR("Conversion of value type not supported '%s'", value->xpath);
        return SR_ERR_INTERNAL;
    }

    return SR_ERR_OK;
}

int
sr_dup_val_t_to_gpb(const sr_val_t *value, Sr__Value **gpb_value){
    CHECK_NULL_ARG2(value, gpb_value);
    int rc = SR_ERR_OK;
    Sr__Value *gpb;

    gpb = calloc(1, sizeof(*gpb));
    if (NULL == gpb){
        SR_LOG_ERR_MSG("Memory allocation failed");
        return SR_ERR_NOMEM;
    }
    sr__value__init(gpb);

    rc = sr_set_val_t_type_in_gpb(value, gpb);
    if (SR_ERR_OK != rc){
        SR_LOG_ERR("Setting type in gpb failed for xpath '%s'", value->xpath);
        goto cleanup;
    }

    rc = sr_set_val_t_value_in_gpb(value, gpb);
    if (SR_ERR_OK != rc){
        SR_LOG_ERR("Setting value in gpb failed for xpath '%s'", value->xpath);
        goto cleanup;
    }

    *gpb_value = gpb;
    return rc;

cleanup:
    free(gpb);
    return rc;
}


static int
sr_set_gpb_type_in_val_t(const Sr__Value *gpb_value, sr_val_t *value){
    CHECK_NULL_ARG2(value, gpb_value);
    int rc = SR_ERR_OK;
    switch (gpb_value->type) {
    case SR__VALUE__TYPES__LIST:
        value->type = SR_LIST_T;
        break;
    case SR__VALUE__TYPES__CONTAINER:
        value->type = SR_CONTAINER_T;
        break;
    case SR__VALUE__TYPES__CONTAINER_PRESENCE:
        value->type = SR_CONTAINER_PRESENCE_T;
        break;
    case SR__VALUE__TYPES__LEAF_EMPTY:
        value->type = SR_LEAF_EMPTY_T;
        break;
    case SR__VALUE__TYPES__BINARY:
        value->type = SR_BINARY_T;
        break;
    case SR__VALUE__TYPES__BITS:
        value->type = SR_BITS_T;
        break;
    case SR__VALUE__TYPES__BOOL:
        value->type = SR_BOOL_T;
        break;
    case SR__VALUE__TYPES__DECIMAL64:
        value->type = SR_DECIMAL64_T;
        break;
    case SR__VALUE__TYPES__ENUM:
        value->type = SR_ENUM_T;
        break;
    case SR__VALUE__TYPES__IDENTITYREF:
        value->type = SR_IDENTITYREF_T;
        break;
    case SR__VALUE__TYPES__INSTANCEID:
        value->type = SR_INSTANCEID_T;
        break;
    case SR__VALUE__TYPES__INT8:
        value->type = SR_INT8_T;
        break;
    case SR__VALUE__TYPES__INT16:
        value->type = SR_INT16_T;
        break;
    case SR__VALUE__TYPES__INT32:
        value->type = SR_INT32_T;
        break;
    case SR__VALUE__TYPES__INT64:
        value->type = SR_INT64_T;
        break;
    case SR__VALUE__TYPES__LEAFREF:
        value->type = SR_LEAFREF_T;
        break;
    case SR__VALUE__TYPES__STRING:
        value->type = SR_STRING_T;
        break;
    case SR__VALUE__TYPES__UINT8:
        value->type = SR_UINT8_T;
        break;
    case SR__VALUE__TYPES__UINT16:
        value->type = SR_UINT16_T;
        break;
    case SR__VALUE__TYPES__UINT32:
        value->type = SR_UINT32_T;
        break;
    case SR__VALUE__TYPES__UINT64:
        value->type = SR_UINT64_T;
        break;
    default:
        SR_LOG_ERR_MSG("Type can not be mapped to sr_val_t");
        return SR_ERR_INTERNAL;
    }

    return rc;
}

static int
sr_set_gpb_value_in_val_t(const Sr__Value *gpb_value, sr_val_t *value){
    CHECK_NULL_ARG3(value, gpb_value, gpb_value->path);

    value->xpath = strdup(gpb_value->path);
    if (NULL == value->xpath){
        SR_LOG_ERR_MSG("Memory allocation failed");
        return  SR_ERR_NOMEM;
    }

    switch (gpb_value->type) {
    case SR__VALUE__TYPES__LIST:
    case SR__VALUE__TYPES__CONTAINER:
    case SR__VALUE__TYPES__CONTAINER_PRESENCE:
    case SR__VALUE__TYPES__LEAF_EMPTY:
        return SR_ERR_OK;
    case SR__VALUE__TYPES__BINARY:
        value->data.binary_val = strdup(gpb_value->binary_val);
        if (NULL == value->data.binary_val) {
            SR_LOG_ERR_MSG("Copy binary value failed");
            return SR_ERR_INTERNAL;
        }
        return SR_ERR_OK;
    case SR__VALUE__TYPES__BITS:
        value->data.bits_val = strdup(gpb_value->bits_val);
        if (NULL == value->data.bits_val) {
            SR_LOG_ERR_MSG("Copy bits value failed");
            return SR_ERR_INTERNAL;
        }
        return SR_ERR_OK;
    case SR__VALUE__TYPES__BOOL:
        value->data.bool_val = gpb_value->bool_val;
        return SR_ERR_OK;
    case SR__VALUE__TYPES__DECIMAL64:
        value->data.decimal64_val = gpb_value->decimal64_val;
        return SR_ERR_OK;
    case SR__VALUE__TYPES__ENUM:
        value->data.enum_val = strdup(gpb_value->enum_val);
        if (NULL == value->data.enum_val) {
            SR_LOG_ERR_MSG("Copy enum value failed");
            return SR_ERR_INTERNAL;
        }
        return SR_ERR_OK;
    case SR__VALUE__TYPES__IDENTITYREF:
        value->data.identityref_val = strdup(gpb_value->identityref_val);
        if (NULL == value->data.identityref_val) {
            SR_LOG_ERR_MSG("Copy identityref value failed");
            return SR_ERR_INTERNAL;
        }
        return SR_ERR_OK;
    case SR__VALUE__TYPES__INSTANCEID:
        value->data.instanceid_val = strdup(gpb_value->instanceid_val);
        if (NULL == value->data.instanceid_val) {
            SR_LOG_ERR_MSG("Copy instanceid value failed");
            return SR_ERR_INTERNAL;
        }
        return SR_ERR_OK;
    case SR__VALUE__TYPES__INT8:
        value->data.int8_val = gpb_value->int8_val;
        return SR_ERR_OK;
    case SR__VALUE__TYPES__INT16:
        value->data.int16_val = gpb_value->int16_val;
        return SR_ERR_OK;
    case SR__VALUE__TYPES__INT32:
        value->data.int32_val = gpb_value->int32_val;
        return SR_ERR_OK;
    case SR__VALUE__TYPES__INT64:
        value->data.int64_val = gpb_value->int64_val;
        return SR_ERR_OK;
    case SR__VALUE__TYPES__LEAFREF:
        value->data.leafref_val = strdup(gpb_value->leafref_val);
        if (NULL == value->data.leafref_val) {
            SR_LOG_ERR_MSG("Copy leafref value failed");
            return SR_ERR_INTERNAL;
        }
        return SR_ERR_OK;
    case SR__VALUE__TYPES__STRING:
        value->data.string_val = strdup(gpb_value->string_val);
        if (NULL == value->data.string_val) {
            SR_LOG_ERR_MSG("Copy string value failed");
            return SR_ERR_INTERNAL;
        }
        return SR_ERR_OK;
    case SR__VALUE__TYPES__UINT8:
        value->data.uint8_val = gpb_value->uint8_val;
        return SR_ERR_OK;
    case SR__VALUE__TYPES__UINT16:
        value->data.uint16_val = gpb_value->uint16_val;
        return SR_ERR_OK;
    case SR__VALUE__TYPES__UINT32:
        value->data.uint32_val = gpb_value->uint32_val;
        return SR_ERR_OK;
    case SR__VALUE__TYPES__UINT64:
        value->data.uint64_val = gpb_value->uint64_val;
        return SR_ERR_OK;
    default:
        SR_LOG_ERR_MSG("Copy of value failed");
        return SR_ERR_INTERNAL;
    }
    return SR_ERR_OK;
}

int
sr_copy_gpb_to_val_t(const Sr__Value *gpb_value, sr_val_t *value)
{
    CHECK_NULL_ARG2(gpb_value, value);
    int rc = SR_ERR_INTERNAL;

    rc = sr_set_gpb_type_in_val_t(gpb_value, value);
    if (SR_ERR_OK != rc){
        SR_LOG_ERR_MSG("Setting type in for sr_value_t failed");
        return rc;
    }

    rc = sr_set_gpb_value_in_val_t(gpb_value, value);
    if (SR_ERR_OK != rc){
        SR_LOG_ERR_MSG("Setting value in for sr_value_t failed");
        return rc;
    }

    return rc;
}

int
sr_dup_gpb_to_val_t(const Sr__Value *gpb_value, sr_val_t **value)
{
    CHECK_NULL_ARG2(gpb_value, value);
    sr_val_t *val = NULL;
    int rc = SR_ERR_INTERNAL;

    val = calloc(1, sizeof(*val));
    if (NULL == val) {
        SR_LOG_ERR_MSG("Cannot allocate sr_val_t structure.");
        return SR_ERR_NOMEM;
    }

    rc = sr_copy_gpb_to_val_t(gpb_value, val);
    if (SR_ERR_OK != rc) {
        free(val);
        return rc;
    }

    *value = val;
    return rc;
}

Sr__DataStore
sr_datastore_sr_to_gpb(const sr_datastore_t sr_ds)
{
    switch (sr_ds) {
        case SR_DS_RUNNING:
            return SR__DATA_STORE__RUNNING;
        case SR_DS_STARTUP:
            /* fall through */
        default:
            return SR__DATA_STORE__STARTUP;
    }
}

sr_datastore_t
sr_datastore_gpb_to_sr(Sr__DataStore gpb_ds)
{
    switch (gpb_ds) {
        case SR__DATA_STORE__RUNNING:
            return SR_DS_RUNNING;
        case SR__DATA_STORE__STARTUP:
            /* fall through */
        default:
            return SR_DS_STARTUP;
    }
}

Sr__MoveItemReq__MoveDirection
sr_move_direction_sr_to_gpb(sr_move_direction_t sr_direction)
{
    switch (sr_direction) {
        case SR_MOVE_UP:
            return SR__MOVE_ITEM_REQ__MOVE_DIRECTION__UP;
        case SR_MOVE_DOWN:
            /* fall through */
        default:
            return SR__MOVE_ITEM_REQ__MOVE_DIRECTION__DOWN;
    }
}

sr_move_direction_t
sr_move_direction_gpb_to_sr(Sr__MoveItemReq__MoveDirection gpb_direction)
{
    switch (gpb_direction) {
        case SR__MOVE_ITEM_REQ__MOVE_DIRECTION__UP:
            return SR_MOVE_UP;
        case SR__MOVE_ITEM_REQ__MOVE_DIRECTION__DOWN:
            /* fall through */
        default:
            return SR_MOVE_DOWN;
    }
}

void
sr_free_schemas(sr_schema_t *schemas, size_t count)
{
    if (NULL != schemas) {
        for (size_t i = 0; i < count; i++) {
            free(schemas[i].module_name);
            free(schemas[i].prefix);
            free(schemas[i].ns);
            free(schemas[i].revision);
            free(schemas[i].file_path);
        }
        free(schemas);
    }
}

int
sr_schemas_sr_to_gpb(const sr_schema_t *sr_schemas, const size_t schema_cnt, Sr__Schema ***gpb_schemas)
{
    Sr__Schema **schemas = NULL;
    size_t i = 0, j = 0;

    CHECK_NULL_ARG2(sr_schemas, gpb_schemas);
    if (0 == schema_cnt) {
        *gpb_schemas = NULL;
        return SR_ERR_OK;
    }

    schemas = calloc(schema_cnt, sizeof(*schemas));
    if (NULL == schemas) {
        SR_LOG_ERR_MSG("Cannot allocate array of pointers to GPB schemas.");
        return SR_ERR_NOMEM;
    }

    for (i = 0; i < schema_cnt; i++) {
        schemas[i] = calloc(1, sizeof(**schemas));
        if (NULL == schemas[i]) {
            goto nomem;
        }
        sr__schema__init(schemas[i]);
        if (NULL != sr_schemas[i].module_name) {
            schemas[i]->module_name = strdup(sr_schemas[i].module_name);
            if (NULL == schemas[i]->module_name) {
                goto nomem;
            }
        }
        if (NULL != sr_schemas[i].ns) {
            schemas[i]->ns = strdup(sr_schemas[i].ns);
            if (NULL == schemas[i]->ns) {
                goto nomem;
            }
        }
        if (NULL != sr_schemas[i].prefix) {
            schemas[i]->prefix = strdup(sr_schemas[i].prefix);
            if (NULL == schemas[i]->prefix) {
                goto nomem;
            }
        }
        if (NULL != sr_schemas[i].revision) {
            schemas[i]->revision = strdup(sr_schemas[i].revision);
            if (NULL == schemas[i]->revision) {
                goto nomem;
            }
        }
        if (NULL != sr_schemas[i].file_path) {
            schemas[i]->file_path = strdup(sr_schemas[i].file_path);
            if (NULL == schemas[i]->file_path) {
                goto nomem;
            }
        }
    }

    *gpb_schemas = schemas;
    return SR_ERR_OK;

nomem:
    SR_LOG_ERR_MSG("Cannot allocate memory for GPB schema contents.");
    for (j = 0; j < i; j++) {
        sr__schema__free_unpacked(schemas[j], NULL);
    }
    free(schemas);
    return SR_ERR_NOMEM;
}

int
sr_schemas_gpb_to_sr(const Sr__Schema **gpb_schemas, const size_t schema_cnt, sr_schema_t **sr_schemas)
{
    sr_schema_t *schemas = NULL;
    size_t i = 0;

    CHECK_NULL_ARG2(gpb_schemas, sr_schemas);
    if (0 == schema_cnt) {
        *sr_schemas = NULL;
        return SR_ERR_OK;
    }

    schemas = calloc(schema_cnt, sizeof(*schemas));
    if (NULL == schemas) {
        SR_LOG_ERR_MSG("Cannot allocate array of schemas.");
        return SR_ERR_NOMEM;
    }

    for (i = 0; i < schema_cnt; i++) {
        if (NULL != gpb_schemas[i]->module_name) {
            schemas[i].module_name = strdup(gpb_schemas[i]->module_name);
            if (NULL == schemas[i].module_name) {
                goto nomem;
            }
        }
        if (NULL != gpb_schemas[i]->ns) {
            schemas[i].ns = strdup(gpb_schemas[i]->ns);
            if (NULL == schemas[i].ns) {
                goto nomem;
            }
        }
        if (NULL != gpb_schemas[i]->prefix) {
            schemas[i].prefix = strdup(gpb_schemas[i]->prefix);
            if (NULL == schemas[i].prefix) {
                goto nomem;
            }
        }
        if (NULL != gpb_schemas[i]->revision) {
            schemas[i].revision = strdup(gpb_schemas[i]->revision);
            if (NULL == schemas[i].revision) {
                goto nomem;
            }
        }
        if (NULL != gpb_schemas[i]->file_path) {
            schemas[i].file_path = strdup(gpb_schemas[i]->file_path);
            if (NULL == schemas[i].file_path) {
                goto nomem;
            }
        }
    }

    *sr_schemas = schemas;
    return SR_ERR_OK;

nomem:
    SR_LOG_ERR_MSG("Cannot duplicate schema contents - not enough memory.");
    sr_free_schemas(schemas, schema_cnt);
    return SR_ERR_NOMEM;
}

static int
sr_dec64_to_str(double val, struct lys_node *schema_node, char **out)
{
    CHECK_NULL_ARG2(schema_node, out);
    size_t fraction_digits = 0;
    if (LYS_LEAF == schema_node->nodetype || LYS_LEAFLIST == schema_node->nodetype) {
        struct lys_node_leaflist *l = (struct lys_node_leaflist *) schema_node;
        fraction_digits = l->type.info.dec64.dig;
    } else {
        SR_LOG_ERR_MSG("Node must be either leaf or leaflist");
        return SR_ERR_INVAL_ARG;
    }
    /* format string for double string conversion "%.XXf", where XX is corresponding number of fraction digits 1-18 */
#define MAX_FMT_LEN 6
    char format_string [MAX_FMT_LEN] = {0,};
    snprintf(format_string, MAX_FMT_LEN, "%%.%zuf", fraction_digits);

    size_t len = snprintf(NULL, 0, format_string, val);
    *out = calloc(len + 1, sizeof(**out));
    if (NULL == *out) {
        SR_LOG_ERR_MSG("Memory allocation failed");
        return SR_ERR_NOMEM;
    }
    snprintf(*out, len + 1, format_string, val);
    return SR_ERR_OK;
}

int
sr_val_to_str(const sr_val_t *value, struct lys_node *schema_node, char **out)
{
    CHECK_NULL_ARG3(value, schema_node, out);
    size_t len = 0;
    switch (value->type) {
    case SR_BINARY_T:
        *out = strdup(value->data.binary_val);
        break;
    case SR_BITS_T:
        *out = strdup(value->data.bits_val);
        break;
    case SR_BOOL_T:
        *out = value->data.bool_val ? strdup("true") : strdup("false");
        break;
    case SR_DECIMAL64_T:
        return sr_dec64_to_str(value->data.decimal64_val, schema_node, out);
    case SR_ENUM_T:
        *out = strdup(value->data.enum_val);
        break;
    case SR_LEAF_EMPTY_T:
        *out = strdup("");
        break;
    case SR_IDENTITYREF_T:
        *out = strdup(value->data.identityref_val);
        break;
    case SR_INSTANCEID_T:
        *out = strdup(value->data.instanceid_val);
        break;
    case SR_INT8_T:
        len = snprintf(NULL, 0, "%"PRId8, value->data.int8_val);
        *out = calloc(len + 1, sizeof(**out));
        snprintf(*out, len + 1, "%"PRId8, value->data.int8_val);
        break;
    case SR_INT16_T:
        len = snprintf(NULL, 0, "%"PRId16, value->data.int16_val);
        *out = calloc(len + 1, sizeof(**out));
        snprintf(*out, len + 1, "%"PRId16, value->data.int16_val);
        break;
    case SR_INT32_T:
        len = snprintf(NULL, 0, "%"PRId32, value->data.int32_val);
        *out = calloc(len + 1, sizeof(**out));
        snprintf(*out, len + 1, "%"PRId32, value->data.int32_val);
        break;
    case SR_INT64_T:
        len = snprintf(NULL, 0, "%"PRId64, value->data.int64_val);
        *out = calloc(len + 1, sizeof(**out));
        snprintf(*out, len + 1, "%"PRId64, value->data.int64_val);
        break;
    case SR_LEAFREF_T:
        *out = strdup(value->data.leafref_val);
        break;
    case SR_STRING_T:
        *out = strdup(value->data.string_val);
        break;
    case SR_UINT8_T:
        len = snprintf(NULL, 0, "%"PRIu8, value->data.uint8_val);
        *out = calloc(len + 1, sizeof(**out));
        snprintf(*out, len + 1, "%"PRIu8, value->data.uint8_val);
        break;
    case SR_UINT16_T:
        len = snprintf(NULL, 0, "%"PRIu16, value->data.uint16_val);
        *out = calloc(len + 1, sizeof(**out));
        snprintf(*out, len + 1, "%"PRIu16, value->data.uint16_val);
        break;
    case SR_UINT32_T:
        len = snprintf(NULL, 0, "%"PRIu32, value->data.uint32_val);
        *out = calloc(len + 1, sizeof(**out));
        snprintf(*out, len + 1, "%"PRIu32, value->data.uint32_val);
        break;
    case SR_UINT64_T:
        len = snprintf(NULL, 0, "%"PRIu64, value->data.uint64_val);
        *out = calloc(len + 1, sizeof(**out));
        snprintf(*out, len + 1, "%"PRIu64, value->data.uint64_val);
        break;
    default:
        SR_LOG_ERR_MSG("Conversion of value_t to string failed");
        *out = NULL;
    }
    if (NULL == *out) {
        SR_LOG_ERR("String copy failed %s", value->xpath);
        return SR_ERR_INTERNAL;
    }
    return SR_ERR_OK;
}

int
sr_gpb_fill_error(const char *error_message, const char *error_path, Sr__Error **gpb_error_p)
{
    Sr__Error *gpb_error = NULL;

    CHECK_NULL_ARG(gpb_error_p);

    gpb_error = calloc(1, sizeof(*gpb_error));
    if (NULL == gpb_error) {
        goto nomem;
    }
    sr__error__init(gpb_error);
    if (NULL != error_message) {
        gpb_error->message = strdup(error_message);
        if (NULL == gpb_error->message) {
            goto nomem;
        }
    }
    if (NULL != error_path) {
        gpb_error->path = strdup(error_path);
        if (NULL == gpb_error->path) {
            goto nomem;
        }
    }

    *gpb_error_p = gpb_error;
    return SR_ERR_OK;

nomem:
    if (NULL != gpb_error) {
        sr__error__free_unpacked(gpb_error, NULL);
    }
    SR_LOG_ERR_MSG("GPB error allocation failed.");
    return SR_ERR_NOMEM;
}

int
sr_gpb_fill_errors(sr_error_info_t *sr_errors, size_t sr_error_cnt, Sr__Error ***gpb_errors_p, size_t *gpb_error_cnt_p)
{
    Sr__Error **gpb_errors = NULL;
    int rc = SR_ERR_OK;

    CHECK_NULL_ARG3(sr_errors, gpb_errors_p, gpb_error_cnt_p);

    gpb_errors = calloc(sr_error_cnt, sizeof(*gpb_errors));
    if (NULL == gpb_errors) {
        SR_LOG_ERR_MSG("GPB error array allocation failed.");
        return SR_ERR_NOMEM;
    }

    for (size_t i = 0; i < sr_error_cnt; i++) {
        rc = sr_gpb_fill_error(sr_errors[i].message, sr_errors[i].path, &gpb_errors[i]);
        if (SR_ERR_OK != rc) {
            for (size_t j = 0; j < i; j++) {
                sr__error__free_unpacked(gpb_errors[j], NULL);
            }
            free(gpb_errors);
            return rc;
        }
    }

    *gpb_errors_p = gpb_errors;
    *gpb_error_cnt_p = sr_error_cnt;

    return SR_ERR_OK;
}

void
sr_free_errors(sr_error_info_t *errors, size_t error_cnt)
{
    if (NULL != errors) {
        for (size_t i = 0; i < error_cnt; i++) {
            free((void*)errors[i].path);
            free((void*)errors[i].message);
        }
        free(errors);
    }
}

int
sr_get_data_file_name(const char *data_search_dir, const char *module_name, const sr_datastore_t ds, char **file_name)
{
    CHECK_NULL_ARG2(module_name, file_name);
    char *tmp = NULL;
    int rc = sr_str_join(data_search_dir, module_name, &tmp);
    if (SR_ERR_OK == rc) {
        char *suffix = SR_DS_STARTUP == ds ? SR_STARTUP_FILE_EXT : SR_RUNNING_FILE_EXT;
        rc = sr_str_join(tmp, suffix, file_name);
        free(tmp);
        return rc;
    }
    return SR_ERR_NOMEM;
}

int
sr_get_schema_file_name(const char *schema_search_dir, const char *module_name, char **file_name)
{
    CHECK_NULL_ARG2(module_name, file_name);
    char *tmp = NULL;
    int rc = sr_str_join(schema_search_dir, module_name, &tmp);
    if (SR_ERR_OK == rc) {
        rc = sr_str_join(tmp, SR_SCHEMA_YANG_FILE_EXT, file_name);
        free(tmp);
        return rc;
    }
    return SR_ERR_NOMEM;
}
<|MERGE_RESOLUTION|>--- conflicted
+++ resolved
@@ -49,11 +49,7 @@
         "Validation of the changes failed",     /* SR_ERR_VALIDATION_FAILED */
         "Commit operation failed",              /* SR_ERR_COMMIT_FAILED */
         "The item already exists",              /* SR_ERR_DATA_EXISTS */
-<<<<<<< HEAD
-        "The item expected to exist is missing", /* SR_ERR_DATA_MISSING */
-=======
         "The item expected to exist is missing",/* SR_ERR_DATA_MISSING */
->>>>>>> c7c7403e
         "Operation not authorized",             /* SR_ERR_UNAUTHORIZED */
 };
 
