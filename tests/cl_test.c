--- conflicted
+++ resolved
@@ -1435,11 +1435,7 @@
 }
 
 static int
-<<<<<<< HEAD
-module_change_cb(sr_session_ctx_t *session, const char *module_name, sr_notif_event_t ev, void *private_ctx)
-=======
 module_change_cb(sr_session_ctx_t *session, const char *module_name, sr_notif_event_t event, void *private_ctx)
->>>>>>> 557786fc
 {
     int *callback_called = (int*)private_ctx;
     *callback_called += 1;
@@ -1464,13 +1460,8 @@
     rc = sr_session_start(conn, SR_DS_CANDIDATE, SR_SESS_DEFAULT, &session);
     assert_int_equal(rc, SR_ERR_OK);
 
-<<<<<<< HEAD
-    rc = sr_module_change_subscribe(session, "example-module", SR_EV_NOTIFY, true,
-            0, module_change_cb, &cb_called, &subscription);
-=======
     rc = sr_module_change_subscribe(session, "example-module", SR_EV_NOTIFY, true, 0,
             module_change_cb, &cb_called, &subscription);
->>>>>>> 557786fc
     assert_int_equal(rc, SR_ERR_OK);
 
     /* check the list presence in candidate */
@@ -1514,93 +1505,6 @@
     rc = sr_session_stop(session);
     assert_int_equal(rc, SR_ERR_OK);
 
-}
-
-#define MAX_CHANGE 10
-typedef struct changes_s{
-    size_t cnt;
-    sr_val_t *new_values[MAX_CHANGE];
-    sr_val_t *old_values[MAX_CHANGE];
-    sr_change_oper_t oper[MAX_CHANGE];
-}changes_t;
-
-static int
-list_changes_cb(sr_session_ctx_t *session, const char *module_name, sr_notif_event_t ev, void *private_ctx)
-{
-    changes_t *ch = (changes_t *) private_ctx;
-    sr_change_iter_t *it = NULL;
-    int rc = SR_ERR_OK;
-    rc = sr_get_changes_iter(session, "/example-module:container", &it);
-    puts("Iteration over changes started");
-    if (SR_ERR_OK != rc) {
-        puts("sr get changes iter failed");
-        goto cleanup;
-    }
-    ch->cnt = 0;
-    while (ch->cnt < MAX_CHANGE) {
-        rc = sr_get_change_next(session, it,
-                &ch->oper[ch->cnt],
-                &ch->new_values[ch->cnt],
-                &ch->old_values[ch->cnt]);
-        if (SR_ERR_OK != rc) {
-            break;
-        }
-        ch->cnt++;
-    }
-
-cleanup:
-    sr_free_change_iter(it);
-    return SR_ERR_OK;
-}
-
-static void
-cl_get_changes_iter_test(void **state)
-{
-    sr_conn_ctx_t *conn = *state;
-    assert_non_null(conn);
-    sr_session_ctx_t *session = NULL;
-    sr_subscription_ctx_t *subscription = NULL;
-    changes_t changes = {0};
-
-    sr_val_t *val = NULL;
-    const char *xpath = NULL;
-    int rc = SR_ERR_OK;
-    xpath = "/example-module:container/list[key1='key1'][key2='key2']/leaf";
-
-    /* start session */
-    rc = sr_session_start(conn, SR_DS_CANDIDATE, SR_SESS_DEFAULT, &session);
-    assert_int_equal(rc, SR_ERR_OK);
-
-    rc = sr_module_change_subscribe(session, "example-module", SR_EV_NOTIFY, true,
-            0, list_changes_cb, &changes, &subscription);
-    assert_int_equal(rc, SR_ERR_OK);
-
-    /* check the list presence in candidate */
-    rc = sr_get_item(session, xpath, &val);
-    assert_int_equal(rc, SR_ERR_OK);
-    sr_free_val(val);
-
-    /* remove the list instance */
-    rc = sr_delete_item(session, xpath, SR_EDIT_DEFAULT);
-
-    /* save changes to running */
-    rc = sr_commit(session);
-    assert_int_equal(rc, SR_ERR_OK);
-
-    usleep(100000);
-
-    assert_int_equal(changes.cnt, 1);
-    for (size_t i = 0; i < changes.cnt; i++) {
-        sr_free_val(changes.new_values[i]);
-        sr_free_val(changes.old_values[i]);
-    }
-
-
-    rc = sr_unsubscribe(NULL, subscription);
-    assert_int_equal(rc, SR_ERR_OK);
-
-    rc = sr_session_stop(session);
-    assert_int_equal(rc, SR_ERR_OK);
 }
 
 int
@@ -1628,7 +1532,6 @@
             cmocka_unit_test_setup_teardown(candidate_ds_test, sysrepo_setup, sysrepo_teardown),
             cmocka_unit_test_setup_teardown(cl_switch_ds, sysrepo_setup, sysrepo_teardown),
             cmocka_unit_test_setup_teardown(cl_candidate_refresh, sysrepo_setup, sysrepo_teardown),
-            cmocka_unit_test_setup_teardown(cl_get_changes_iter_test, sysrepo_setup, sysrepo_teardown),
     };
 
     return cmocka_run_group_tests(tests, NULL, NULL);
