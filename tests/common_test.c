/**
 * @file common_test.c
 * @author Rastislav Szabo <raszabo@cisco.com>, Lukas Macko <lmacko@cisco.com>
 * @brief Sysrepo common utilities unit tests.
 *
 * @copyright
 * Copyright 2015 Cisco Systems, Inc.
 *
 * Licensed under the Apache License, Version 2.0 (the "License");
 * you may not use this file except in compliance with the License.
 * You may obtain a copy of the License at
 *
 *    http://www.apache.org/licenses/LICENSE-2.0
 *
 * Unless required by applicable law or agreed to in writing, software
 * distributed under the License is distributed on an "AS IS" BASIS,
 * WITHOUT WARRANTIES OR CONDITIONS OF ANY KIND, either express or implied.
 * See the License for the specific language governing permissions and
 * limitations under the License.
 */

#include <stdlib.h>
#include <stdio.h>
#include <unistd.h>
#include <sys/socket.h>
#include <setjmp.h>
#include <cmocka.h>
#include <fcntl.h>
#include <pthread.h>
#include <pwd.h>
#include <sys/stat.h>

#include "sr_common.h"
#include "request_processor.h"
#include "test_data.h"

static int
logging_setup(void **state)
{
    sr_logger_init("common_test");
    sr_log_stderr(SR_LL_DBG);

    return 0;
}

static int
logging_cleanup(void **state)
{
    sr_logger_cleanup();

    return 0;
}

static void
createDataTree(struct ly_ctx *ctx, struct lyd_node **root) {
    struct lyd_node *node = NULL;
    const struct lys_module *module = ly_ctx_load_module(ctx, "example-module",NULL);
    assert_non_null(module);

    *root = lyd_new(NULL, module, "container");
    assert_non_null(root);

    node = lyd_new(*root, module, "list");
    assert_non_null(lyd_new_leaf(node, module, "key1", "key1"));
    assert_non_null(lyd_new_leaf(node, module, "key2", "key2"));
    assert_non_null(lyd_new_leaf(node, module, "leaf", "leaf12"));

    node = lyd_new(*root, module, "list");
    assert_non_null(lyd_new_leaf(node, module, "key1", "keyA"));
    assert_non_null(lyd_new_leaf(node, module, "key2", "keyB"));
    assert_non_null(lyd_new_leaf(node, module, "leaf", "leafAB"));

    node = lyd_new_leaf(NULL,module,"number","42");
    assert_non_null(node);
    assert_int_equal(0, lyd_insert_after(*root, node));

    node = lyd_new_leaf(NULL,module,"number","1");
    assert_non_null(node);
    assert_int_equal(0, lyd_insert_after(*root, node));

    node = lyd_new_leaf(NULL,module,"number","2");
    assert_non_null(node);
    assert_int_equal(0, lyd_insert_after(*root, node));

    assert_int_equal(0, lyd_validate(root, LYD_OPT_STRICT | LYD_OPT_CONFIG, NULL));
}

static void
createDataTreeWithAugments(struct ly_ctx *ctx, struct lyd_node **root){
    struct lyd_node *node = NULL;
    const struct lys_module *module = ly_ctx_load_module(ctx, "small-module", NULL);
    assert_non_null(module);

    *root = lyd_new(NULL, module,  "item");
    node = lyd_new_leaf(*root, module, "name", "hey hou");
    assert_non_null(node);

    module = ly_ctx_load_module(ctx, "info-module", NULL);
    lyd_new_leaf(*root, module, "info", "info 123");

    /* add default values */
    assert_int_equal(0, lyd_validate(root, LYD_OPT_STRICT | LYD_OPT_CONFIG, NULL));
}

/*
 * Tests sysrepo linked-list DS.
 */
static void
sr_llist_test(void **state)
{
    sr_llist_t *llist = NULL;
    sr_llist_node_t *node = NULL;
    size_t cnt = 0;
    int rc = SR_ERR_OK;

    rc = sr_llist_init(&llist);
    assert_int_equal(rc, SR_ERR_OK);

    for (size_t i = 1; i <= 10; i++) {
        rc = sr_llist_add_new(llist, (void*)i);
        assert_int_equal(rc, SR_ERR_OK);
    }

    // rm 3
    rc = sr_llist_rm(llist, llist->first->next->next);
    assert_int_equal(rc, SR_ERR_OK);

    // rm 4
    rc = sr_llist_rm(llist, llist->first->next->next);
    assert_int_equal(rc, SR_ERR_OK);

    // rm 1
    rc = sr_llist_rm(llist, llist->first);
    assert_int_equal(rc, SR_ERR_OK);

    // rm 2
    rc = sr_llist_rm(llist, llist->first);
    assert_int_equal(rc, SR_ERR_OK);

    // rm 10
    rc = sr_llist_rm(llist, llist->last);
    assert_int_equal(rc, SR_ERR_OK);

    // rm 9
    rc = sr_llist_rm(llist, llist->last);
    assert_int_equal(rc, SR_ERR_OK);

    node = llist->first;
    while (NULL != node) {
        assert_in_range((size_t)node->data, 5, 8);
        node = node->next;
        cnt++;
    }
    assert_int_equal(cnt, 4);

    sr_llist_cleanup(llist);
}

/*
 * Tests sysrepo list DS.
 */
static void
sr_list_test(void **state)
{
    sr_list_t *list = NULL;
    int rc = SR_ERR_OK;

    rc = sr_list_init(&list);
    assert_int_equal(rc, SR_ERR_OK);

    for (size_t i = 1; i <= 100; i++) {
        rc = sr_list_add(list, (void*)i);
        assert_int_equal(rc, SR_ERR_OK);
    }

    rc = sr_list_rm_at(list, 50);
    assert_int_equal(rc, SR_ERR_OK);
    rc = sr_list_rm_at(list, 51);
    assert_int_equal(rc, SR_ERR_OK);
    rc = sr_list_rm_at(list, 52);
    assert_int_equal(rc, SR_ERR_OK);

    rc = sr_list_rm(list, (void*)66);
    assert_int_equal(rc, SR_ERR_OK);
    rc = sr_list_rm(list, (void*)100);
    assert_int_equal(rc, SR_ERR_OK);
    rc = sr_list_rm(list, (void*)99);
    assert_int_equal(rc, SR_ERR_OK);

    assert_int_equal(list->count, 94);
    rc = sr_list_rm_at(list, 94);
    assert_int_equal(rc, SR_ERR_INVAL_ARG);

    rc = sr_list_rm(list, (void*)100);
    assert_int_equal(rc, SR_ERR_NOT_FOUND);
    rc = sr_list_rm(list, (void*)66);
    assert_int_equal(rc, SR_ERR_NOT_FOUND);

    rc = sr_list_rm_at(list, 100);
    assert_int_equal(rc, SR_ERR_INVAL_ARG);

    sr_list_cleanup(list);
}

/*
 * Tests circular buffer - stores integers in it.
 */
static void
circular_buffer_test1(void **state)
{
    sr_cbuff_t *buffer = NULL;
    int rc = 0, i = 0;
    int tmp = 0;

    rc = sr_cbuff_init(2, sizeof(int), &buffer);
    assert_int_equal(rc, SR_ERR_OK);

    for (i = 1; i <= 50; i++) {
        rc = sr_cbuff_enqueue(buffer, &i);
        assert_int_equal(rc, SR_ERR_OK);

        if (4 == i) {
            sr_cbuff_dequeue(buffer, &tmp);
            assert_int_equal(tmp, 1);
            sr_cbuff_dequeue(buffer, &tmp);
            assert_int_equal(tmp, 2);
        }
        if (10 == i) {
            sr_cbuff_dequeue(buffer, &tmp);
            assert_int_equal(tmp, 3);
            sr_cbuff_dequeue(buffer, &tmp);
            assert_int_equal(tmp, 4);
            sr_cbuff_dequeue(buffer, &tmp);
            assert_int_equal(tmp, 5);
            sr_cbuff_dequeue(buffer, &tmp);
            assert_int_equal(tmp, 6);
        }
    }

    for (i = 7; i <= 50; i++) {
        sr_cbuff_dequeue(buffer, &tmp);
        assert_int_equal(tmp, i);
    }

    /* buffer should be empty now */
    assert_false(sr_cbuff_dequeue(buffer, &tmp));

    sr_cbuff_cleanup(buffer);
}

/*
 * Tests circular buffer - stores pointers in it.
 */
static void
circular_buffer_test2(void **state)
{
    sr_cbuff_t *buffer = NULL;
    int rc = 0, i = 0;
    int *tmp = NULL;

    rc = sr_cbuff_init(2, sizeof(int*), &buffer);
    assert_int_equal(rc, SR_ERR_OK);

    for (i = 1; i <= 20; i++) {
        tmp = calloc(1, sizeof(*tmp));
        *tmp = i;
        rc = sr_cbuff_enqueue(buffer, &tmp);
        assert_int_equal(rc, SR_ERR_OK);
        tmp = NULL;

        if (7 == i) {
            sr_cbuff_dequeue(buffer, &tmp);
            assert_non_null(tmp);
            assert_int_equal(*tmp, 1);
            free(tmp);
            tmp = NULL;
            sr_cbuff_dequeue(buffer, &tmp);
            assert_non_null(tmp);
            assert_int_equal(*tmp, 2);
            free(tmp);
            tmp = NULL;
            sr_cbuff_dequeue(buffer, &tmp);
            assert_non_null(tmp);
            assert_int_equal(*tmp, 3);
            free(tmp);
            tmp = NULL;
        }
    }

    for (i = 4; i <= 20; i++) {
        sr_cbuff_dequeue(buffer, &tmp);
        assert_non_null(tmp);
        assert_int_equal(*tmp, i);
        free(tmp);
        tmp = NULL;
    }

    /* buffer should be empty now */
    assert_false(sr_cbuff_dequeue(buffer, &tmp));

    sr_cbuff_cleanup(buffer);
}

/*
 * Tests circular buffer - stores GPB structures in it.
 */
static void
circular_buffer_test3(void **state)
{
    sr_cbuff_t *buffer = NULL;
    int rc = 0, i = 0;
    Sr__Msg msg = SR__MSG__INIT;

    rc = sr_cbuff_init(2, sizeof(msg), &buffer);
    assert_int_equal(rc, SR_ERR_OK);

    for (i = 1; i <= 10; i++) {
        msg.session_id = i;
        rc = sr_cbuff_enqueue(buffer, &msg);
        assert_int_equal(rc, SR_ERR_OK);

        if (4 == i) {
            sr_cbuff_dequeue(buffer, &msg);
            assert_int_equal(msg.session_id, 1);
            sr_cbuff_dequeue(buffer, &msg);
            assert_int_equal(msg.session_id, 2);
            sr_cbuff_dequeue(buffer, &msg);
            assert_int_equal(msg.session_id, 3);
            sr_cbuff_dequeue(buffer, &msg);
            assert_int_equal(msg.session_id, 4);
        }
    }

    for (i = 5; i <= 10; i++) {
        sr_cbuff_dequeue(buffer, &msg);
        assert_int_equal(msg.session_id, i);
    }

    /* buffer should be empty now */
    assert_false(sr_cbuff_dequeue(buffer, &msg));

    sr_cbuff_cleanup(buffer);
}

/*
 * Tests sysrepo bitset DS.
 */
static void
sr_bitset_test(void **state)
{
    sr_bitset_t *bitset1 = NULL, *bitset2 = NULL;
    const size_t bit_count1 = 33, bit_count2 = 80;
    bool value = false, disjoint = false;
    size_t i = 0;
    int rc = SR_ERR_OK;

    assert_true(sr_bitset_empty(bitset1));
    assert_true(sr_bitset_empty(bitset2));

    /* test initialization */
    rc = sr_bitset_init(bit_count1, NULL);
    assert_int_equal(rc, SR_ERR_INVAL_ARG);

    rc = sr_bitset_init(0, &bitset1);
    assert_int_equal(rc, SR_ERR_INVAL_ARG);

    rc = sr_bitset_init(bit_count1, &bitset1);
    assert_int_equal(rc, SR_ERR_OK);

    rc = sr_bitset_init(bit_count2, &bitset2);
    assert_int_equal(rc, SR_ERR_OK);

    /* initially all zero */
    assert_true(sr_bitset_empty(bitset1));
    assert_true(sr_bitset_empty(bitset2));
    for (i = 0; i < bit_count1; i++) {
        rc = sr_bitset_get(bitset1, i, &value);
        assert_int_equal(SR_ERR_OK, rc);
        assert_false(value);
    }
    for (i = 0; i < bit_count2; i++) {
        rc = sr_bitset_get(bitset2, i, &value);
        assert_int_equal(SR_ERR_OK, rc);
        assert_false(value);
    }

    /* out of the range */
    rc = sr_bitset_get(bitset1, bit_count1, &value);
    assert_int_equal(SR_ERR_INVAL_ARG, rc);
    rc = sr_bitset_get(bitset2, bit_count2, &value);
    assert_int_equal(SR_ERR_INVAL_ARG, rc);

    /* set some bits */
    rc = sr_bitset_set(bitset1, 0, true);
    assert_int_equal(SR_ERR_OK, rc);
    rc = sr_bitset_set(bitset1, 12, true);
    assert_int_equal(SR_ERR_OK, rc);
    rc = sr_bitset_set(bitset1, 32, true);
    assert_int_equal(SR_ERR_OK, rc);
    rc = sr_bitset_set(bitset1, 33, true); /* out of the range */
    assert_int_equal(SR_ERR_INVAL_ARG, rc);

    rc = sr_bitset_set(bitset2, 6, true);
    assert_int_equal(SR_ERR_OK, rc);
    rc = sr_bitset_set(bitset2, 13, true);
    assert_int_equal(SR_ERR_OK, rc);
    rc = sr_bitset_set(bitset2, 41, true);
    assert_int_equal(SR_ERR_OK, rc);
    rc = sr_bitset_set(bitset2, 70, true);
    assert_int_equal(SR_ERR_OK, rc);
    rc = sr_bitset_set(bitset2, 80, true); /* out of the range */
    assert_int_equal(SR_ERR_INVAL_ARG, rc);

    assert_false(sr_bitset_empty(bitset1));
    assert_false(sr_bitset_empty(bitset2));

    /* test that the bits were set */
    for (i = 0; i < bit_count1; i++) {
        rc = sr_bitset_get(bitset1, i, &value);
        assert_int_equal(SR_ERR_OK, rc);
        switch (i) {
            case 0:
            case 12:
            case 32:
                assert_true(value);
                break;
            default:
                assert_false(value);
        }
    }
    for (i = 0; i < bit_count2; i++) {
        rc = sr_bitset_get(bitset2, i, &value);
        assert_int_equal(SR_ERR_OK, rc);
        switch (i) {
            case 6:
            case 13:
            case 41:
            case 70:
                assert_true(value);
                break;
            default:
                assert_false(value);
        }
    }

    /* sets are disjoint */
    rc = sr_bitset_disjoint(bitset1, bitset2, &disjoint);
    assert_int_equal(SR_ERR_OK, rc);
    assert_true(disjoint);

    /* make the intersection of sets non-empty */
    rc = sr_bitset_set(bitset2, 0, true);
    assert_int_equal(SR_ERR_OK, rc);
    rc = sr_bitset_set(bitset2, 32, true);
    assert_int_equal(SR_ERR_OK, rc);

    rc = sr_bitset_disjoint(bitset1, bitset2, &disjoint);
    assert_int_equal(SR_ERR_OK, rc);
    assert_false(disjoint);

    /* still not empty intersection */
    rc = sr_bitset_set(bitset2, 0, false);
    assert_int_equal(SR_ERR_OK, rc);

    rc = sr_bitset_disjoint(bitset1, bitset2, &disjoint);
    assert_int_equal(SR_ERR_OK, rc);
    assert_false(disjoint);

    /* disjoint again */
    rc = sr_bitset_set(bitset2, 32, false);
    assert_int_equal(SR_ERR_OK, rc);

    rc = sr_bitset_disjoint(bitset1, bitset2, &disjoint);
    assert_int_equal(SR_ERR_OK, rc);
    assert_true(disjoint);

    /* reset all bits to zero */
    sr_bitset_reset(bitset1);
    sr_bitset_reset(bitset2);
    assert_true(sr_bitset_empty(bitset1));
    assert_true(sr_bitset_empty(bitset2));
    for (i = 0; i < bit_count1; i++) {
        rc = sr_bitset_get(bitset1, i, &value);
        assert_int_equal(SR_ERR_OK, rc);
        assert_false(value);
    }
    for (i = 0; i < bit_count2; i++) {
        rc = sr_bitset_get(bitset2, i, &value);
        assert_int_equal(SR_ERR_OK, rc);
        assert_false(value);
    }

    /* cleanup */
    sr_bitset_cleanup(bitset1);
    sr_bitset_cleanup(bitset2);
}

/*
 * Callback to be called for each entry to be logged in logger_callback_test.
 */
void
log_callback(sr_log_level_t level, const char *message) {
    printf("LOG level=%d: %s\n", level, message);
}

/*
 * Tests logging into callback function.
 */
static void
logger_callback_test(void **state)
{
    sr_log_set_cb(log_callback);

    SR_LOG_DBG("Testing logging callback %d, %d, %d, %s", 5, 4, 3, "...");
    SR_LOG_INF("Testing logging callback %d, %d, %d, %s", 2, 1, 0, "GO!");
}


#define TESTING_FILE "/tmp/testing_file"
#define TEST_THREAD_COUNT 5

static void *
lock_in_thread(void *ctx)
{
   sr_locking_set_t *lset = ctx;
   int fd = -1;
   int rc = SR_ERR_OK;

   /* wait rand */
   usleep(100 * (rand()%6));

   /* lock blocking */
   rc = sr_locking_set_lock_file_open(lset, TESTING_FILE, true, true, &fd);
   assert_int_equal(rc, SR_ERR_OK);

   /* wait rand */
   usleep(100 * (rand()%10));

   /* unlock */
   sr_locking_set_unlock_close_file(lset, TESTING_FILE);

   return NULL;
}

static void
sr_locking_set_test(void **state)
{

    sr_locking_set_t *lset = NULL;
    int rc = SR_ERR_OK;
    int fd = -1, fd2 =-1;
    pthread_t threads[TEST_THREAD_COUNT] = {0};

    rc = sr_locking_set_init(&lset);
    assert_int_equal(SR_ERR_OK, rc);

    unlink(TESTING_FILE);

    /* lock by file name nonblocking */
    rc = sr_locking_set_lock_file_open(lset, TESTING_FILE, true, false, &fd);
    assert_int_equal(SR_ERR_OK, rc);

    /* locking already locked resources should fail */
    rc = sr_locking_set_lock_file_open(lset, TESTING_FILE, true, false, &fd);
    assert_int_equal(SR_ERR_LOCKED, rc);

    /* unlock by filename */
    rc = sr_locking_set_unlock_close_file(lset, TESTING_FILE);
    assert_int_equal(SR_ERR_OK, rc);

    /* unlocking of unlocked file*/
    rc = sr_locking_set_unlock_close_file(lset, TESTING_FILE);
    assert_int_equal(SR_ERR_INVAL_ARG, rc);

    /*************************************/

    /* lock by fd nonblocking */
    fd = open(TESTING_FILE, O_RDWR, S_IRUSR | S_IWUSR | S_IRGRP | S_IWGRP | S_IROTH | S_IWOTH);
    assert_int_not_equal(-1, fd);

    rc = sr_locking_set_lock_fd(lset, fd, TESTING_FILE, true, false);
    assert_int_equal(rc, SR_ERR_OK);

    fd2 = open(TESTING_FILE, O_RDWR, S_IRUSR | S_IWUSR | S_IRGRP | S_IWGRP | S_IROTH | S_IWOTH);
    assert_int_not_equal(-1, fd2);

    rc = sr_locking_set_lock_fd(lset, fd2, TESTING_FILE, true, false);
    assert_int_equal(rc, SR_ERR_LOCKED);

    /* unlock by fd */

    rc = sr_locking_set_unlock_close_fd(lset, fd);
    assert_int_equal(rc, SR_ERR_OK);

    rc = sr_locking_set_lock_fd(lset, fd2, TESTING_FILE, true, false);
    assert_int_equal(rc, SR_ERR_OK);

    rc = sr_locking_set_unlock_close_fd(lset, fd2);
    assert_int_equal(rc, SR_ERR_OK);

    /*************************************/

    /* lock by file name nonblocking */
    rc = sr_locking_set_lock_file_open(lset, TESTING_FILE, true, false, &fd);
    assert_int_equal(SR_ERR_OK, rc);

    /* unlock by fd */
    rc = sr_locking_set_unlock_close_fd(lset, fd);
    assert_int_equal(SR_ERR_OK, rc);

    /*************************************/

    /* lock by fd nonblocking */
    fd = open(TESTING_FILE, O_RDWR, S_IRUSR | S_IWUSR | S_IRGRP | S_IWGRP | S_IROTH | S_IWOTH);
    assert_int_not_equal(-1, fd);

    rc = sr_locking_set_lock_fd(lset, fd, TESTING_FILE, true, false);
    assert_int_equal(rc, SR_ERR_OK);

    /* unlock by filename */
    rc = sr_locking_set_unlock_close_file(lset, TESTING_FILE);
    assert_int_equal(rc, SR_ERR_OK);

    sr_locking_set_cleanup(lset);

    /*************************************/

    rc = sr_locking_set_init(&lset);
    assert_int_equal(SR_ERR_OK, rc);

    for (int i = 0; i < TEST_THREAD_COUNT; i++) {
        pthread_create(&threads[i], NULL, lock_in_thread, lset);
    }

    for (int i = 0; i < TEST_THREAD_COUNT; i++) {
        pthread_join(threads[i], NULL);
    }

    sr_locking_set_cleanup(lset);
}

/**
 * @brief Check size of a linked-list.
 */
static size_t
sr_node_t_get_children_cnt(const sr_node_t *node)
{
    size_t size = 0;
    const sr_node_t *child = node->first_child;

    while (child) {
        ++size;
        child = child->next;
    }
    return size;
}

/**
 * @brief Get node child at a given index.
 */
static sr_node_t *
sr_node_t_get_child(const sr_node_t *node, size_t index)
{
    size_t i = 0;
    sr_node_t *child = (sr_node_t *)node->first_child;

    while (child) {
        assert_true(child->parent == node);
        if (index == i) {
            return child;
        }
        ++i;
        child = child->next;
    }
    assert_true(false && "index out of range");
    return NULL;
}

static void
sr_node_t_test(void **state)
{
    struct ly_ctx *ly_ctx = NULL;
    struct lyd_node *data_tree = NULL, *data_tree2 = NULL;
    struct ly_set *nodeset = NULL;
    struct lyd_difflist *diff = NULL;
    sr_node_t *trees = NULL, *sr_node = NULL;
    size_t tree_cnt = 0, diff_cnt = 0;

    ly_ctx = ly_ctx_new(TEST_SCHEMA_SEARCH_DIR);

    /* example-module */
    createDataTree(ly_ctx, &data_tree);

    /* convert complete data tree to sysrepo trees */
    nodeset = lyd_find_xpath(data_tree, "/*");
    assert_non_null(nodeset);
    assert_int_equal(4, nodeset->number);

    assert_int_equal(SR_ERR_OK, sr_nodes_to_trees(nodeset, NULL, NULL, NULL, &trees, &tree_cnt));
    assert_non_null(trees);
    assert_int_equal(4, tree_cnt);

    /* /example-module:container */
    sr_node = trees;
    assert_string_equal("container", sr_node->name);
    assert_string_equal("example-module", sr_node->module_name);
    assert_false(sr_node->dflt);
    assert_int_equal(SR_CONTAINER_T, sr_node->type);
    assert_int_equal(2, sr_node_t_get_children_cnt(sr_node));

    /* /example-module:container/list[key1='key1'][key2='key2]' */
    sr_node = sr_node_t_get_child(trees, 0);
    assert_string_equal("list", sr_node->name);
    assert_null(sr_node->module_name);
    assert_false(sr_node->dflt);
    assert_int_equal(SR_LIST_T, sr_node->type);
    assert_int_equal(3, sr_node_t_get_children_cnt(sr_node));

    /* /example-module:container/list[key1='key1'][key2='key2]'/key1 */
    sr_node = sr_node_t_get_child(sr_node_t_get_child(trees, 0), 0);
    assert_string_equal("key1", sr_node->name);
    assert_null(sr_node->module_name);
    assert_false(sr_node->dflt);
    assert_int_equal(SR_STRING_T, sr_node->type);
    assert_string_equal("key1", sr_node->data.string_val);
    assert_int_equal(0, sr_node_t_get_children_cnt(sr_node));

    /* /example-module:container/list[key1='key1'][key2='key2]'/key2 */
    sr_node = sr_node_t_get_child(sr_node_t_get_child(trees, 0), 1);
    assert_string_equal("key2", sr_node->name);
    assert_null(sr_node->module_name);
    assert_false(sr_node->dflt);
    assert_int_equal(SR_STRING_T, sr_node->type);
    assert_string_equal("key2", sr_node->data.string_val);
    assert_int_equal(0, sr_node_t_get_children_cnt(sr_node));

    /* /example-module:container/list[key1='key1'][key2='key2]'/leaf */
    sr_node = sr_node_t_get_child(sr_node_t_get_child(trees, 0), 2);
    assert_string_equal("leaf", sr_node->name);
    assert_null(sr_node->module_name);
    assert_false(sr_node->dflt);
    assert_int_equal(SR_STRING_T, sr_node->type);
    assert_string_equal("leaf12", sr_node->data.string_val);
    assert_int_equal(0, sr_node_t_get_children_cnt(sr_node));

    /* /example-module:container/list[key1='keyA'][key2='keyB]' */
    sr_node = sr_node_t_get_child(trees, 1);
    assert_string_equal("list", sr_node->name);
    assert_null(sr_node->module_name);
    assert_false(sr_node->dflt);
    assert_int_equal(SR_LIST_T, sr_node->type);
    assert_int_equal(3, sr_node_t_get_children_cnt(sr_node));

    /* /example-module:container/list[key1='key1'][key2='key2]'/key1 */
    sr_node = sr_node_t_get_child(sr_node_t_get_child(trees, 1), 0);
    assert_string_equal("key1", sr_node->name);
    assert_null(sr_node->module_name);
    assert_false(sr_node->dflt);
    assert_int_equal(SR_STRING_T, sr_node->type);
    assert_string_equal("keyA", sr_node->data.string_val);
    assert_int_equal(0, sr_node_t_get_children_cnt(sr_node));

    /* /example-module:container/list[key1='key1'][key2='key2]'/key2 */
    sr_node = sr_node_t_get_child(sr_node_t_get_child(trees, 1), 1);
    assert_string_equal("key2", sr_node->name);
    assert_null(sr_node->module_name);
    assert_false(sr_node->dflt);
    assert_int_equal(SR_STRING_T, sr_node->type);
    assert_string_equal("keyB", sr_node->data.string_val);
    assert_int_equal(0, sr_node_t_get_children_cnt(sr_node));

    /* /example-module:container/list[key1='key1'][key2='key2]'/leaf */
    sr_node = sr_node_t_get_child(sr_node_t_get_child(trees, 1), 2);
    assert_string_equal("leaf", sr_node->name);
    assert_null(sr_node->module_name);
    assert_false(sr_node->dflt);
    assert_int_equal(SR_STRING_T, sr_node->type);
    assert_string_equal("leafAB", sr_node->data.string_val);
    assert_int_equal(0, sr_node_t_get_children_cnt(sr_node));

    /* /example-module:number[0] */
    sr_node = trees + 1;
    assert_string_equal("number", sr_node->name);
    assert_string_equal("example-module", sr_node->module_name);
    assert_false(sr_node->dflt);
    assert_int_equal(SR_UINT16_T, sr_node->type);
    assert_int_equal(2, sr_node->data.uint16_val);
    assert_int_equal(0, sr_node_t_get_children_cnt(sr_node));

    /* /example-module:number[1] */
    sr_node = trees + 2;
    assert_string_equal("number", sr_node->name);
    assert_string_equal("example-module", sr_node->module_name);
    assert_false(sr_node->dflt);
    assert_int_equal(SR_UINT16_T, sr_node->type);
    assert_int_equal(1, sr_node->data.uint16_val);
    assert_int_equal(0, sr_node_t_get_children_cnt(sr_node));

    /* /example-module:number[2] */
    sr_node = trees + 3;
    assert_string_equal("number", sr_node->name);
    assert_string_equal("example-module", sr_node->module_name);
    assert_false(sr_node->dflt);
    assert_int_equal(SR_UINT16_T, sr_node->type);
    assert_int_equal(42, sr_node->data.uint16_val);
    assert_int_equal(0, sr_node_t_get_children_cnt(sr_node));

    /* convert back to libyang data tree */
    for (size_t i = 0; i < tree_cnt; ++i) {
        assert_int_equal(SR_ERR_OK, sr_tree_to_dt(ly_ctx, trees + i, NULL, false, &data_tree2));
    }
    lyd_print_fd(STDOUT_FILENO, data_tree2, LYD_XML, LYP_WITHSIBLINGS | LYP_FORMAT);

    /* compare with original */
    diff = lyd_diff(data_tree, data_tree2, LYD_DIFFOPT_WITHDEFAULTS);
    diff_cnt = 0;
    while (diff && diff->type && LYD_DIFF_END != diff->type[diff_cnt]) {
        ++diff_cnt;
    }
    assert_int_equal(0, diff_cnt);
    lyd_free_diff(diff);

    /* cleanup */
    sr_free_trees(trees, tree_cnt);
    ly_set_free(nodeset);
    if (data_tree) {
        lyd_free_withsiblings(data_tree);
    }
    if (data_tree2) {
        lyd_free_withsiblings(data_tree2);
    }
    ly_ctx_destroy(ly_ctx, NULL);
}

static void
sr_node_t_with_augments_test(void **state)
{
    struct ly_ctx *ly_ctx = NULL;
    struct lyd_node *data_tree = NULL, *data_tree2 = NULL;
    struct ly_set *nodeset = NULL;
    struct lyd_difflist *diff = NULL;
    sr_node_t *trees = NULL, *sr_node = NULL;
    size_t tree_cnt = 0, diff_cnt = 0;

    ly_ctx = ly_ctx_new(TEST_SCHEMA_SEARCH_DIR);

    /* small-module + info-module */
    createDataTreeWithAugments(ly_ctx, &data_tree);

    /* convert complete data tree to sysrepo trees */
    nodeset = lyd_find_xpath(data_tree, "/*");
    assert_non_null(nodeset);
    assert_int_equal(2, nodeset->number);

    assert_int_equal(SR_ERR_OK, sr_nodes_to_trees(nodeset, NULL, NULL, NULL, &trees, &tree_cnt));
    assert_non_null(trees);
    assert_int_equal(2, tree_cnt);

    /* /small-module:item */
    sr_node = trees;
    assert_string_equal("item", sr_node->name);
    assert_string_equal("small-module", sr_node->module_name);
    assert_false(sr_node->dflt);
    assert_int_equal(SR_CONTAINER_T, sr_node->type);
    assert_int_equal(2, sr_node_t_get_children_cnt(sr_node));

    /* /small-module:item/name */
    sr_node = sr_node_t_get_child(trees, 0);
    assert_string_equal("name", sr_node->name);
    assert_null(sr_node->module_name);
    assert_false(sr_node->dflt);
    assert_int_equal(SR_STRING_T, sr_node->type);
    assert_string_equal("hey hou", sr_node->data.string_val);
    assert_int_equal(0, sr_node_t_get_children_cnt(sr_node));

    /* /small-module:item/info-module:info */
    sr_node = sr_node_t_get_child(trees, 1);
    assert_string_equal("info", sr_node->name);
    assert_non_null(sr_node->module_name);
    assert_string_equal("info-module", sr_node->module_name);
    assert_false(sr_node->dflt);
    assert_int_equal(SR_STRING_T, sr_node->type);
    assert_string_equal("info 123", sr_node->data.string_val);
    assert_int_equal(0, sr_node_t_get_children_cnt(sr_node));

    /* /example-module:size */
    sr_node = trees + 1;
    assert_string_equal("size", sr_node->name);
    assert_string_equal("small-module", sr_node->module_name);
    assert_true(sr_node->dflt);
    assert_int_equal(SR_INT8_T, sr_node->type);
    assert_int_equal(5, sr_node->data.uint16_val);
    assert_int_equal(0, sr_node_t_get_children_cnt(sr_node));

    /* convert back to libyang data tree */
    for (size_t i = 0; i < tree_cnt; ++i) {
        assert_int_equal(SR_ERR_OK, sr_tree_to_dt(ly_ctx, trees + i, NULL, false, &data_tree2));
    }
    /* add default values */
    assert_int_equal(0, lyd_validate(&data_tree2, LYD_OPT_STRICT | LYD_OPT_CONFIG, NULL));
    lyd_print_fd(STDOUT_FILENO, data_tree2, LYD_XML, LYP_WITHSIBLINGS | LYP_FORMAT);

    /* compare with original */
    diff = lyd_diff(data_tree, data_tree2, LYD_DIFFOPT_WITHDEFAULTS);
    diff_cnt = 0;
    while (diff && diff->type && LYD_DIFF_END != diff->type[diff_cnt]) {
        ++diff_cnt;
    }
    assert_int_equal(0, diff_cnt);
    lyd_free_diff(diff);

    /* cleanup */
    sr_free_trees(trees, tree_cnt);
    ly_set_free(nodeset);
    if (data_tree) {
        lyd_free_withsiblings(data_tree);
    }
    if (data_tree2) {
        lyd_free_withsiblings(data_tree2);
    }
    ly_ctx_destroy(ly_ctx, NULL);
}

static void
sr_node_t_rpc_input_test(void **state)
{
    struct ly_ctx *ly_ctx = NULL;
    struct lyd_node *data_tree = NULL;
    struct ly_set *nodeset = NULL;
    sr_node_t *trees = NULL, *sr_node = NULL;
    size_t tree_cnt = 0;

    ly_ctx = ly_ctx_new(TEST_SCHEMA_SEARCH_DIR);
    ly_ctx_load_module(ly_ctx, "test-module", NULL);

    /* RPC input */
    tree_cnt = 1;
    trees = calloc(tree_cnt, sizeof(sr_node_t));
    trees[0].name = strdup("image-name");
    trees[0].type = SR_STRING_T;
    trees[0].data.string_val = strdup("acmefw-2.3");

    /* convert to libyang tree */
    assert_int_equal(SR_ERR_OK, sr_tree_to_dt(ly_ctx, trees, "/test-module:activate-software-image/image-name", false, &data_tree));
    sr_free_trees(trees, tree_cnt);

    /* add default nodes */
    assert_int_equal(0, lyd_validate(&data_tree, LYD_OPT_STRICT | LYD_OPT_RPC, NULL));

    /* convert RPC input back to sysrepo trees */
    nodeset = lyd_find_xpath(data_tree, "/test-module:activate-software-image/./*");
    assert_non_null(nodeset);
    assert_int_equal(2, nodeset->number);

    assert_int_equal(SR_ERR_OK, sr_nodes_to_trees(nodeset, NULL, NULL, NULL, &trees, &tree_cnt));
    assert_non_null(trees);
    assert_int_equal(2, tree_cnt);

    /* /test-module:activate-software-image/input/image-name */
    sr_node = trees;
    assert_string_equal("image-name", sr_node->name);
    assert_string_equal("test-module", sr_node->module_name);
    assert_false(sr_node->dflt);
    assert_int_equal(SR_STRING_T, sr_node->type);
    assert_string_equal("acmefw-2.3", sr_node->data.string_val);
    assert_int_equal(0, sr_node_t_get_children_cnt(sr_node));

    /* /test-module:activate-software-image/input/location */
    sr_node = trees + 1;
    assert_string_equal("location", sr_node->name);
    assert_string_equal("test-module", sr_node->module_name);
    assert_true(sr_node->dflt);
    assert_int_equal(SR_STRING_T, sr_node->type);
    assert_string_equal("/", sr_node->data.string_val);
    assert_int_equal(0, sr_node_t_get_children_cnt(sr_node));

    /* cleanup */
    sr_free_trees(trees, tree_cnt);
    ly_set_free(nodeset);
    if (data_tree) {
        lyd_free_withsiblings(data_tree);
    }
    ly_ctx_destroy(ly_ctx, NULL);
}

static void
sr_node_t_rpc_output_test(void **state)
{
    struct ly_ctx *ly_ctx = NULL;
    struct lyd_node *data_tree = NULL;
    struct ly_set *nodeset = NULL;
    sr_node_t *trees = NULL, *sr_node = NULL, *child = NULL;
    size_t tree_cnt = 0;

    ly_ctx = ly_ctx_new(TEST_SCHEMA_SEARCH_DIR);
    ly_ctx_load_module(ly_ctx, "test-module", NULL);

    /* RPC output */
    tree_cnt = 2;
    trees = calloc(tree_cnt, sizeof(sr_node_t));
    trees[0].name = strdup("status");
    trees[0].type = SR_STRING_T;
    trees[0].data.string_val = strdup("Installed");
    trees[1].name = strdup("init-log");
    trees[1].type = SR_CONTAINER_T;
    /* log-msg[1] */
    assert_int_equal(0, sr_node_add_child(trees + 1, "log-msg", NULL, &sr_node));
    sr_node->type = SR_LIST_T;
    assert_int_equal(0, sr_node_add_child(sr_node, "msg", NULL, &child));
    child->type = SR_STRING_T;
    child->data.string_val = strdup("Successfully loaded software image.");
    assert_int_equal(0, sr_node_add_child(sr_node, "time", NULL, &child));
    child->type = SR_UINT32_T;
    child->data.uint32_val = 1469625110;
    assert_int_equal(0, sr_node_add_child(sr_node, "msg-type", NULL, &child));
    child->type = SR_ENUM_T;
    child->data.enum_val = strdup("debug");
    /* log-msg[2] */
    assert_int_equal(0, sr_node_add_child(trees + 1, "log-msg", NULL, &sr_node));
    sr_node->type = SR_LIST_T;
    assert_int_equal(0, sr_node_add_child(sr_node, "msg", NULL, &child));
    child->type = SR_STRING_T;
    child->data.string_val = strdup("Some soft limit exceeded...");
    assert_int_equal(0, sr_node_add_child(sr_node, "time", NULL, &child));
    child->type = SR_UINT32_T;
    child->data.uint32_val = 1469625150;
    assert_int_equal(0, sr_node_add_child(sr_node, "msg-type", NULL, &child));
    child->type = SR_ENUM_T;
    child->data.enum_val = strdup("warning");

    /* convert to libyang tree */
    assert_int_equal(SR_ERR_OK, sr_tree_to_dt(ly_ctx, trees, "/test-module:activate-software-image/status", true, &data_tree));
    assert_int_equal(SR_ERR_OK, sr_tree_to_dt(ly_ctx, trees + 1, "/test-module:activate-software-image/init-log", true, &data_tree));
    sr_free_trees(trees, tree_cnt);

    /* add default nodes */
    assert_int_equal(0, lyd_validate(&data_tree, LYD_OPT_STRICT | LYD_OPT_RPCREPLY, NULL));
    lyd_print_fd(STDOUT_FILENO, data_tree, LYD_XML, LYP_WITHSIBLINGS | LYP_FORMAT);

    /* convert RPC input back to sysrepo trees */
    nodeset = lyd_find_xpath(data_tree, "/test-module:activate-software-image/./*");
    assert_non_null(nodeset);
    assert_int_equal(3, nodeset->number);

    assert_int_equal(SR_ERR_OK, sr_nodes_to_trees(nodeset, NULL, NULL, NULL, &trees, &tree_cnt));
    assert_non_null(trees);
    assert_int_equal(3, tree_cnt);

    /* /test-module:activate-software-image/output/status */
    sr_node = trees;
    assert_string_equal("status", sr_node->name);
    assert_string_equal("test-module", sr_node->module_name);
    assert_false(sr_node->dflt);
    assert_int_equal(SR_STRING_T, sr_node->type);
    assert_string_equal("Installed", sr_node->data.string_val);
    assert_int_equal(0, sr_node_t_get_children_cnt(sr_node));

    /* /test-module:activate-software-image/output/location */
    sr_node = trees + 1;
    assert_string_equal("location", sr_node->name);
    assert_string_equal("test-module", sr_node->module_name);
    assert_true(sr_node->dflt);
    assert_int_equal(SR_STRING_T, sr_node->type);
    assert_string_equal("/", sr_node->data.string_val);
    assert_int_equal(0, sr_node_t_get_children_cnt(sr_node));

    /* /test-module:activate-software-image/output/init-log */
    sr_node = trees + 2;
    assert_string_equal("init-log", sr_node->name);
    assert_string_equal("test-module", sr_node->module_name);
    assert_false(sr_node->dflt);
    assert_int_equal(SR_CONTAINER_T, sr_node->type);
    assert_int_equal(2, sr_node_t_get_children_cnt(sr_node));

    /* /test-module:activate-software-image/output/init-log/log-msg[1] */
    sr_node = sr_node_t_get_child(sr_node, 0);
    assert_string_equal("log-msg", sr_node->name);
    assert_null( sr_node->module_name);
    assert_false(sr_node->dflt);
    assert_int_equal(SR_LIST_T, sr_node->type);
    assert_int_equal(3, sr_node_t_get_children_cnt(sr_node));
    /* /test-module:activate-software-image/output/init-log/log-msg[1]/msg */
    child = sr_node_t_get_child(sr_node, 0);
    assert_string_equal("msg", child->name);
    assert_null(child->module_name);
    assert_false(child->dflt);
    assert_int_equal(SR_STRING_T, child->type);
    assert_string_equal("Successfully loaded software image.", child->data.string_val);
    assert_int_equal(0, sr_node_t_get_children_cnt(child));
    /* /test-module:activate-software-image/output/init-log/log-msg[1]/time */
    child = sr_node_t_get_child(sr_node, 1);
    assert_string_equal("time", child->name);
    assert_null(child->module_name);
    assert_false(child->dflt);
    assert_int_equal(SR_UINT32_T, child->type);
    assert_int_equal(1469625110, child->data.uint32_val);
    assert_int_equal(0, sr_node_t_get_children_cnt(child));
    /* /test-module:activate-software-image/output/init-log/log-msg[1]/msg-type */
    child = sr_node_t_get_child(sr_node, 2);
    assert_string_equal("msg-type", child->name);
    assert_null(child->module_name);
    assert_false(child->dflt);
    assert_int_equal(SR_ENUM_T, child->type);
    assert_string_equal("debug", child->data.string_val);
    assert_int_equal(0, sr_node_t_get_children_cnt(child));

    /* /test-module:activate-software-image/output/init-log/log-msg[2] */
    sr_node = sr_node_t_get_child(trees + 2, 1);
    assert_string_equal("log-msg", sr_node->name);
    assert_null( sr_node->module_name);
    assert_false(sr_node->dflt);
    assert_int_equal(SR_LIST_T, sr_node->type);
    assert_int_equal(3, sr_node_t_get_children_cnt(sr_node));
    /* /test-module:activate-software-image/output/init-log/log-msg[1]/msg */
    child = sr_node_t_get_child(sr_node, 0);
    assert_string_equal("msg", child->name);
    assert_null(child->module_name);
    assert_false(child->dflt);
    assert_int_equal(SR_STRING_T, child->type);
    assert_string_equal("Some soft limit exceeded...", child->data.string_val);
    assert_int_equal(0, sr_node_t_get_children_cnt(child));
    /* /test-module:activate-software-image/output/init-log/log-msg[1]/time */
    child = sr_node_t_get_child(sr_node, 1);
    assert_string_equal("time", child->name);
    assert_null(child->module_name);
    assert_false(child->dflt);
    assert_int_equal(SR_UINT32_T, child->type);
    assert_int_equal(1469625150, child->data.uint32_val);
    assert_int_equal(0, sr_node_t_get_children_cnt(child));
    /* /test-module:activate-software-image/output/init-log/log-msg[1]/msg-type */
    child = sr_node_t_get_child(sr_node, 2);
    assert_string_equal("msg-type", child->name);
    assert_null(child->module_name);
    assert_false(child->dflt);
    assert_int_equal(SR_ENUM_T, child->type);
    assert_string_equal("warning", child->data.string_val);
    assert_int_equal(0, sr_node_t_get_children_cnt(child));

    /* cleanup */
    sr_free_trees(trees, tree_cnt);
    ly_set_free(nodeset);
    if (data_tree) {
        lyd_free_withsiblings(data_tree);
    }
    ly_ctx_destroy(ly_ctx, NULL);
}

static void
sr_free_schema_test(void **state)
{
    sr_schema_t *schema = NULL;

    schema = calloc(1, sizeof *schema);
    schema->module_name = strdup("example-module");
    schema->ns = strdup("urn:ietf:params:xml:ns:yang:example");
    schema->prefix = strdup("ie");
    schema->revision.file_path_yang = strdup("/etc/sysrepo/yang/example-module.yang");
    schema->submodule_count = 2;
    schema->submodules = calloc(schema->submodule_count, sizeof *schema->submodules);
    schema->submodules[0].submodule_name = strdup("submod1");
    schema->submodules[1].submodule_name = strdup("submod2");
    schema->enabled_feature_cnt = 3;
    schema->enabled_features = calloc(schema->enabled_feature_cnt, sizeof *schema->enabled_features);
    schema->enabled_features[0] = strdup("feature1");
    schema->enabled_features[1] = strdup("feature2");
    schema->enabled_features[2] = strdup("feature3");

    sr_free_schema(schema);
    free(schema);
}

static void
sr_free_strings(char ***strings_p, size_t *string_cnt_p)
{
    for (size_t i = 0; i < *string_cnt_p; ++i) {
        free((*strings_p)[i]);
    }
    free(*strings_p);
    *strings_p = NULL;
    *string_cnt_p = 0;
}

static void
sr_copy_first_ns_from_expr_test(void **state)
{
    int rc = SR_ERR_OK;
    char **namespaces;
    size_t namespace_cnt = 0;

    rc = sr_copy_first_ns_from_expr("", &namespaces, &namespace_cnt);
    assert_int_equal(SR_ERR_OK, rc);
    assert_int_equal(0, namespace_cnt);

    rc = sr_copy_first_ns_from_expr("/abc:item", &namespaces, &namespace_cnt);
    assert_int_equal(SR_ERR_OK, rc);
    assert_int_equal(1, namespace_cnt);
    assert_string_equal("abc", namespaces[0]);
    sr_free_strings(&namespaces, &namespace_cnt);

    rc = sr_copy_first_ns_from_expr("/abc:node/def:leaf", &namespaces, &namespace_cnt);
    assert_int_equal(SR_ERR_OK, rc);
    assert_int_equal(1, namespace_cnt);
    assert_string_equal("abc", namespaces[0]);
    sr_free_strings(&namespaces, &namespace_cnt);

    rc = sr_copy_first_ns_from_expr("param1 <= /abc:node/def:leaf and param2 <= /ghijkl:item", &namespaces, &namespace_cnt);
    assert_int_equal(SR_ERR_OK, rc);
    assert_int_equal(2, namespace_cnt);
    assert_string_equal("abc", namespaces[0]);
    assert_string_equal("ghijkl", namespaces[1]);
    sr_free_strings(&namespaces, &namespace_cnt);

    rc = sr_copy_first_ns_from_expr("param1 <= /abc:node/def:list[mn:node/value >= 78]/opr:container and param2 <= /ghijkl:item",
            &namespaces, &namespace_cnt);
    assert_int_equal(SR_ERR_OK, rc);
    assert_int_equal(3, namespace_cnt);
    assert_string_equal("abc", namespaces[0]);
    assert_string_equal("mn", namespaces[1]);
    assert_string_equal("ghijkl", namespaces[2]);
    sr_free_strings(&namespaces, &namespace_cnt);

    rc = sr_copy_first_ns_from_expr("param1 <= /abc:node/def:node[/mn:node/value == 25 or /node2/ext:augment/value == /abc:value]"
                                    "/opr:container and param2 <= /ghijkl:item", &namespaces, &namespace_cnt);
    assert_int_equal(SR_ERR_OK, rc);
    assert_int_equal(3, namespace_cnt);
    assert_string_equal("abc", namespaces[0]);
    assert_string_equal("mn", namespaces[1]);
    assert_string_equal("ghijkl", namespaces[2]);
    sr_free_strings(&namespaces, &namespace_cnt);

    rc = sr_copy_first_ns_from_expr("/if:interfaces/if:interface[if:name = current()]/vlan:vlan-tagging = 'true'",
            &namespaces, &namespace_cnt);
    assert_int_equal(SR_ERR_OK, rc);
    assert_int_equal(1, namespace_cnt);
    assert_string_equal("if", namespaces[0]);
    sr_free_strings(&namespaces, &namespace_cnt);

    rc = sr_copy_first_ns_from_expr("bbf-fastdsl:configured-mode = 'bbf-ghs:mode-ghs'",
            &namespaces, &namespace_cnt);
    assert_int_equal(SR_ERR_OK, rc);
    assert_int_equal(2, namespace_cnt);
    assert_string_equal("bbf-fastdsl", namespaces[0]);
    assert_string_equal("bbf-ghs", namespaces[1]);
    sr_free_strings(&namespaces, &namespace_cnt);

    rc = sr_copy_first_ns_from_expr("/ent:physical-entity/ent:alarm-status", &namespaces, &namespace_cnt);
    assert_int_equal(SR_ERR_OK, rc);
    assert_int_equal(1, namespace_cnt);
    assert_string_equal("ent", namespaces[0]);
    sr_free_strings(&namespaces, &namespace_cnt);

    rc = sr_copy_first_ns_from_expr("/nodes/node/id", &namespaces, &namespace_cnt);
    assert_int_equal(SR_ERR_OK, rc);
    assert_int_equal(0, namespace_cnt);
    sr_free_strings(&namespaces, &namespace_cnt);

    rc = sr_copy_first_ns_from_expr("//*", &namespaces, &namespace_cnt);
    assert_int_equal(SR_ERR_OK, rc);
    assert_int_equal(0, namespace_cnt);
    sr_free_strings(&namespaces, &namespace_cnt);

    rc = sr_copy_first_ns_from_expr("/if:interfaces/if:interface[if:name=/system:interfaces[id = /config:trunk/id]/name]/vlan:vlan-tagging = 'true'",
            &namespaces, &namespace_cnt);
    assert_int_equal(SR_ERR_OK, rc);
    assert_int_equal(3, namespace_cnt);
    assert_string_equal("if", namespaces[0]);
    assert_string_equal("system", namespaces[1]);
    assert_string_equal("config", namespaces[2]);
    sr_free_strings(&namespaces, &namespace_cnt);

    rc = sr_copy_first_ns_from_expr(NULL, &namespaces, &namespace_cnt);
    assert_int_equal(SR_ERR_INVAL_ARG, rc);
}

static void
sr_error_info_test(void **state)
{
    int rc = 0;
    sr_error_info_t *errors = NULL;
    size_t error_cnt = 0;

    rc = sr_add_error(&errors, &error_cnt, "/test-module:interface", "An ethernet MTU must be %d", 1500);
    assert_int_equal(SR_ERR_OK, rc);
    assert_int_equal(1, error_cnt);
    assert_non_null(errors);

    rc = sr_add_error(&errors, &error_cnt, "/test-module:location", "%s", "Missing required element \"latitude\" in \"location\".");
    assert_int_equal(SR_ERR_OK, rc);
    assert_int_equal(2, error_cnt);
    assert_non_null(errors);

    rc = sr_add_error(&errors, &error_cnt, "/test-module:university/classes/class[title='CCNA']/student[name='nameC']/age",
            "Leafref \"%s\" of value \"%d\" points to a non-existing leaf.",
            "../../../../students/student[name = current()/../name]/age", 17);
    assert_int_equal(SR_ERR_OK, rc);
    assert_int_equal(3, error_cnt);
    assert_non_null(errors);

    rc = sr_add_error(&errors, &error_cnt, NULL, "%s", "A disabled node present in the running datastore");
    assert_int_equal(SR_ERR_OK, rc);
    assert_int_equal(4, error_cnt);
    assert_non_null(errors);

    assert_string_equal("/test-module:interface", errors[0].xpath);
    assert_string_equal("An ethernet MTU must be 1500", errors[0].message);
    assert_string_equal("/test-module:location", errors[1].xpath);
    assert_string_equal("Missing required element \"latitude\" in \"location\".", errors[1].message);
    assert_string_equal("/test-module:university/classes/class[title='CCNA']/student[name='nameC']/age", errors[2].xpath);
    assert_string_equal("Leafref \"../../../../students/student[name = current()/../name]/age\" "
                        "of value \"17\" points to a non-existing leaf.", errors[2].message);
    assert_null(errors[3].xpath);
    assert_string_equal("A disabled node present in the running datastore", errors[3].message);

    sr_free_errors(errors, error_cnt);
}

static void
sr_create_uri_test(void **state)
{
    struct ly_ctx *ctx = ly_ctx_new(TEST_SCHEMA_SEARCH_DIR);
    char *buffer = NULL;
    int rc = SR_ERR_OK;
    const struct lys_module *module = ly_ctx_load_module(ctx, "test-module", NULL);

    rc = sr_create_uri_for_module(module, &buffer);
    assert_int_equal(SR_ERR_OK, rc);
    assert_string_equal(buffer, "urn:ietf:params:xml:ns:yang:test-module?module=test-module");
    free(buffer);

    //ietf-interfaces
    module = ly_ctx_load_module(ctx, "ietf-interfaces", NULL);
    rc = sr_create_uri_for_module(module, &buffer);
    assert_int_equal(SR_ERR_OK, rc);
    assert_string_equal(buffer, "urn:ietf:params:xml:ns:yang:ietf-interfaces?module=ietf-interfaces&amp;revision=2014-05-08");
    free(buffer);

    assert_int_equal(0, lys_features_enable(module, "arbitrary-names"));
    assert_int_equal(0, lys_features_enable(module, "pre-provisioning"));
    assert_int_equal(0, lys_features_enable(module, "if-mib"));
    rc = sr_create_uri_for_module(module, &buffer);
    assert_int_equal(SR_ERR_OK, rc);
    assert_string_equal(buffer, "urn:ietf:params:xml:ns:yang:ietf-interfaces?module=ietf-interfaces&amp;revision=2014-05-08&amp;features=arbitrary-names,pre-provisioning,if-mib");
    free(buffer);

    ly_ctx_destroy(ctx, NULL);
}

static void
<<<<<<< HEAD
sr_get_system_groups_test(void **state)
{
    char **groups = NULL;
    size_t group_cnt = 0;
    struct passwd *pw = NULL;
    uid_t uid = 0;

    uid = geteuid();
    pw = getpwuid(uid);
    if (pw) {
         assert_int_equal(SR_ERR_OK, sr_get_system_groups(pw->pw_name, &groups, &group_cnt));
         for (size_t i = 0; i < group_cnt; ++i) {
             assert_non_null(groups[i]);
             assert_true(0 < strlen(groups[i]));
             SR_LOG_DBG("User '%s' is member of the group '%s'.", pw->pw_name, groups[i]);
             free(groups[i]);
         }
         free(groups);
    }
=======
sr_free_list_of_strings_test(void **state)
{
    int rc = SR_ERR_OK;
    sr_list_t *list = NULL;
    
    sr_free_list_of_strings(list);
    
    rc = sr_list_init(&list);
    assert_int_equal(SR_ERR_OK, rc);
    
    rc = sr_list_add(list, strdup("abc"));
    assert_int_equal(SR_ERR_OK, rc);
    
    rc = sr_list_add(list, strdup("def"));
    assert_int_equal(SR_ERR_OK, rc);
    
    rc = sr_list_add(list, strdup("ghi"));
    assert_int_equal(SR_ERR_OK, rc);
    
    sr_free_list_of_strings(list);
>>>>>>> 63ed2251
}

int
main() {
    const struct CMUnitTest tests[] = {
            cmocka_unit_test_setup_teardown(sr_llist_test, logging_setup, logging_cleanup),
            cmocka_unit_test_setup_teardown(sr_list_test, logging_setup, logging_cleanup),
            cmocka_unit_test_setup_teardown(circular_buffer_test1, logging_setup, logging_cleanup),
            cmocka_unit_test_setup_teardown(circular_buffer_test2, logging_setup, logging_cleanup),
            cmocka_unit_test_setup_teardown(circular_buffer_test3, logging_setup, logging_cleanup),
            cmocka_unit_test_setup_teardown(sr_bitset_test, logging_setup, logging_cleanup),
            cmocka_unit_test_setup_teardown(logger_callback_test, logging_setup, logging_cleanup),
            cmocka_unit_test_setup_teardown(sr_locking_set_test, logging_setup, logging_cleanup),
            cmocka_unit_test_setup_teardown(sr_node_t_test, logging_setup, logging_cleanup),
            cmocka_unit_test_setup_teardown(sr_node_t_with_augments_test, logging_setup, logging_cleanup),
            cmocka_unit_test_setup_teardown(sr_node_t_rpc_input_test, logging_setup, logging_cleanup),
            cmocka_unit_test_setup_teardown(sr_node_t_rpc_output_test, logging_setup, logging_cleanup),
            cmocka_unit_test_setup_teardown(sr_free_schema_test, logging_setup, logging_cleanup),
            cmocka_unit_test_setup_teardown(sr_copy_first_ns_from_expr_test, logging_setup, logging_cleanup),
            cmocka_unit_test_setup_teardown(sr_error_info_test, logging_setup, logging_cleanup),
            cmocka_unit_test_setup_teardown(sr_create_uri_test, logging_setup, logging_cleanup),
<<<<<<< HEAD
            cmocka_unit_test_setup_teardown(sr_get_system_groups_test, logging_setup, logging_cleanup),
=======
            cmocka_unit_test_setup_teardown(sr_free_list_of_strings_test, logging_setup, logging_cleanup),
>>>>>>> 63ed2251
    };

    return cmocka_run_group_tests(tests, NULL, NULL);
}<|MERGE_RESOLUTION|>--- conflicted
+++ resolved
@@ -1346,7 +1346,6 @@
 }
 
 static void
-<<<<<<< HEAD
 sr_get_system_groups_test(void **state)
 {
     char **groups = NULL;
@@ -1366,7 +1365,9 @@
          }
          free(groups);
     }
-=======
+}
+
+static void
 sr_free_list_of_strings_test(void **state)
 {
     int rc = SR_ERR_OK;
@@ -1387,7 +1388,6 @@
     assert_int_equal(SR_ERR_OK, rc);
     
     sr_free_list_of_strings(list);
->>>>>>> 63ed2251
 }
 
 int
@@ -1409,11 +1409,8 @@
             cmocka_unit_test_setup_teardown(sr_copy_first_ns_from_expr_test, logging_setup, logging_cleanup),
             cmocka_unit_test_setup_teardown(sr_error_info_test, logging_setup, logging_cleanup),
             cmocka_unit_test_setup_teardown(sr_create_uri_test, logging_setup, logging_cleanup),
-<<<<<<< HEAD
             cmocka_unit_test_setup_teardown(sr_get_system_groups_test, logging_setup, logging_cleanup),
-=======
             cmocka_unit_test_setup_teardown(sr_free_list_of_strings_test, logging_setup, logging_cleanup),
->>>>>>> 63ed2251
     };
 
     return cmocka_run_group_tests(tests, NULL, NULL);
